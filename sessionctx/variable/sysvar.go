// Copyright 2015 PingCAP, Inc.
//
// Licensed under the Apache License, Version 2.0 (the "License");
// you may not use this file except in compliance with the License.
// You may obtain a copy of the License at
//
//     http://www.apache.org/licenses/LICENSE-2.0
//
// Unless required by applicable law or agreed to in writing, software
// distributed under the License is distributed on an "AS IS" BASIS,
// WITHOUT WARRANTIES OR CONDITIONS OF ANY KIND, either express or implied.
// See the License for the specific language governing permissions and
// limitations under the License.

package variable

import (
	"context"
	"encoding/json"
	"fmt"
	"math"
	"runtime"
	"strconv"
	"strings"
	"sync/atomic"
	"time"

	"github.com/pingcap/errors"
	"github.com/pingcap/tidb/config"
	"github.com/pingcap/tidb/kv"
	"github.com/pingcap/tidb/metrics"
	"github.com/pingcap/tidb/parser"
	"github.com/pingcap/tidb/parser/charset"
	"github.com/pingcap/tidb/parser/mysql"
	"github.com/pingcap/tidb/sessionctx/stmtctx"
	"github.com/pingcap/tidb/types"
	_ "github.com/pingcap/tidb/types/parser_driver" // for parser driver
	"github.com/pingcap/tidb/util/collate"
	"github.com/pingcap/tidb/util/gctuner"
	"github.com/pingcap/tidb/util/logutil"
	"github.com/pingcap/tidb/util/mathutil"
	"github.com/pingcap/tidb/util/memory"
	"github.com/pingcap/tidb/util/stmtsummary"
	"github.com/pingcap/tidb/util/tikvutil"
	"github.com/pingcap/tidb/util/tls"
	topsqlstate "github.com/pingcap/tidb/util/topsql/state"
	"github.com/pingcap/tidb/util/versioninfo"
	tikvcfg "github.com/tikv/client-go/v2/config"
	tikvstore "github.com/tikv/client-go/v2/kv"
	atomic2 "go.uber.org/atomic"
)

// All system variables declared here are ordered by their scopes, which follow the order of scopes below:
//
//	[NONE, SESSION, INSTANCE, GLOBAL, GLOBAL & SESSION]
//
// If you are adding a new system variable, please put it in the corresponding area.
var defaultSysVars = []*SysVar{
	/* The system variables below have NONE scope  */
	{Scope: ScopeNone, Name: SystemTimeZone, Value: "CST"},
	{Scope: ScopeNone, Name: Hostname, Value: DefHostname},
	{Scope: ScopeNone, Name: Port, Value: "4000", Type: TypeUnsigned, MinValue: 0, MaxValue: math.MaxUint16},
	{Scope: ScopeNone, Name: LogBin, Value: Off, Type: TypeBool},
	{Scope: ScopeNone, Name: VersionComment, Value: "TiDB Server (Apache License 2.0) " + versioninfo.TiDBEdition + " Edition, MySQL 5.7 compatible"},
	{Scope: ScopeNone, Name: Version, Value: mysql.ServerVersion},
	{Scope: ScopeNone, Name: DataDir, Value: "/usr/local/mysql/data/"},
	{Scope: ScopeNone, Name: Socket, Value: ""},
	{Scope: ScopeNone, Name: "license", Value: "Apache License 2.0"},
	{Scope: ScopeNone, Name: "have_ssl", Value: "DISABLED", Type: TypeBool},
	{Scope: ScopeNone, Name: "have_openssl", Value: "DISABLED", Type: TypeBool},
	{Scope: ScopeNone, Name: "ssl_ca", Value: ""},
	{Scope: ScopeNone, Name: "ssl_cert", Value: ""},
	{Scope: ScopeNone, Name: "ssl_key", Value: ""},
	{Scope: ScopeNone, Name: "version_compile_os", Value: runtime.GOOS},
	{Scope: ScopeNone, Name: "version_compile_machine", Value: runtime.GOARCH},
	/* TiDB specific variables */
	{Scope: ScopeNone, Name: TiDBEnableEnhancedSecurity, Value: Off, Type: TypeBool},
	{Scope: ScopeNone, Name: TiDBAllowFunctionForExpressionIndex, ReadOnly: true, Value: collectAllowFuncName4ExpressionIndex()},

	/* The system variables below have SESSION scope  */
	{Scope: ScopeSession, Name: Timestamp, Value: DefTimestamp, MinValue: 0, MaxValue: math.MaxInt32, Type: TypeFloat, GetSession: func(s *SessionVars) (string, error) {
		if timestamp, ok := s.systems[Timestamp]; ok && timestamp != DefTimestamp {
			return timestamp, nil
		}
		timestamp := s.StmtCtx.GetOrStoreStmtCache(stmtctx.StmtNowTsCacheKey, time.Now()).(time.Time)
		return types.ToString(float64(timestamp.UnixNano()) / float64(time.Second))
	}, GetStateValue: func(s *SessionVars) (string, bool, error) {
		timestamp, ok := s.systems[Timestamp]
		return timestamp, ok && timestamp != DefTimestamp, nil
	}, Validation: func(vars *SessionVars, normalizedValue string, originalValue string, scope ScopeFlag) (string, error) {
		val := tidbOptFloat64(originalValue, DefTimestampFloat)
		if val > math.MaxInt32 {
			return originalValue, ErrWrongValueForVar.GenWithStackByArgs(Timestamp, originalValue)
		}
		return normalizedValue, nil
	}},
	{Scope: ScopeSession, Name: WarningCount, Value: "0", ReadOnly: true, GetSession: func(s *SessionVars) (string, error) {
		return strconv.Itoa(s.SysWarningCount), nil
	}},
	{Scope: ScopeSession, Name: ErrorCount, Value: "0", ReadOnly: true, GetSession: func(s *SessionVars) (string, error) {
		return strconv.Itoa(int(s.SysErrorCount)), nil
	}},
	{Scope: ScopeSession, Name: LastInsertID, Value: "0", Type: TypeInt, AllowEmpty: true, MinValue: 0, MaxValue: math.MaxInt64, GetSession: func(s *SessionVars) (string, error) {
		return strconv.FormatUint(s.StmtCtx.PrevLastInsertID, 10), nil
	}, GetStateValue: func(s *SessionVars) (string, bool, error) {
		return "", false, nil
	}},
	{Scope: ScopeSession, Name: Identity, Value: "0", Type: TypeInt, AllowEmpty: true, MinValue: 0, MaxValue: math.MaxInt64, GetSession: func(s *SessionVars) (string, error) {
		return strconv.FormatUint(s.StmtCtx.PrevLastInsertID, 10), nil
	}, GetStateValue: func(s *SessionVars) (string, bool, error) {
		return "", false, nil
	}},
	/* TiDB specific variables */
	// TODO: TiDBTxnScope is hidden because local txn feature is not done.
	{Scope: ScopeSession, Name: TiDBTxnScope, skipInit: true, Hidden: true, Value: kv.GlobalTxnScope, SetSession: func(s *SessionVars, val string) error {
		switch val {
		case kv.GlobalTxnScope:
			s.TxnScope = kv.NewGlobalTxnScopeVar()
		case kv.LocalTxnScope:
			if !EnableLocalTxn.Load() {
				return ErrWrongValueForVar.GenWithStack("@@txn_scope can not be set to local when tidb_enable_local_txn is off")
			}
			txnScope := config.GetTxnScopeFromConfig()
			if txnScope == kv.GlobalTxnScope {
				return ErrWrongValueForVar.GenWithStack("@@txn_scope can not be set to local when zone label is empty or \"global\"")
			}
			s.TxnScope = kv.NewLocalTxnScopeVar(txnScope)
		default:
			return ErrWrongValueForVar.GenWithStack("@@txn_scope value should be global or local")
		}
		return nil
	}, GetSession: func(s *SessionVars) (string, error) {
		return s.TxnScope.GetVarValue(), nil
	}},
	{Scope: ScopeSession, Name: TiDBTxnReadTS, Value: "", Hidden: true, SetSession: func(s *SessionVars, val string) error {
		return setTxnReadTS(s, val)
	}, Validation: func(vars *SessionVars, normalizedValue string, originalValue string, scope ScopeFlag) (string, error) {
		return normalizedValue, nil
	}},
	{Scope: ScopeSession, Name: TiDBReadStaleness, Value: strconv.Itoa(DefTiDBReadStaleness), Type: TypeInt, MinValue: math.MinInt32, MaxValue: 0, AllowEmpty: true, Hidden: false, SetSession: func(s *SessionVars, val string) error {
		return setReadStaleness(s, val)
	}},
	{Scope: ScopeSession, Name: TiDBEnforceMPPExecution, Type: TypeBool, Value: BoolToOnOff(config.GetGlobalConfig().Performance.EnforceMPP), Validation: func(vars *SessionVars, normalizedValue string, originalValue string, scope ScopeFlag) (string, error) {
		if TiDBOptOn(normalizedValue) && !vars.allowMPPExecution {
			return normalizedValue, ErrWrongValueForVar.GenWithStackByArgs("tidb_enforce_mpp", "1' but tidb_allow_mpp is 0, please activate tidb_allow_mpp at first.")
		}
		return normalizedValue, nil
	}, SetSession: func(s *SessionVars, val string) error {
		s.enforceMPPExecution = TiDBOptOn(val)
		return nil
	}},
	{Scope: ScopeGlobal | ScopeSession, Name: TiDBMaxTiFlashThreads, Type: TypeInt, Value: strconv.Itoa(DefTiFlashMaxThreads), MinValue: -1, MaxValue: MaxConfigurableConcurrency, SetSession: func(s *SessionVars, val string) error {
		s.TiFlashMaxThreads = TidbOptInt64(val, DefTiFlashMaxThreads)
		return nil
	}},
	{Scope: ScopeSession, Name: TiDBSnapshot, Value: "", skipInit: true, SetSession: func(s *SessionVars, val string) error {
		err := setSnapshotTS(s, val)
		if err != nil {
			return err
		}
		return nil
	}},
	{Scope: ScopeSession, Name: TiDBOptProjectionPushDown, Value: BoolToOnOff(config.GetGlobalConfig().Performance.ProjectionPushDown), Type: TypeBool, SetSession: func(s *SessionVars, val string) error {
		s.AllowProjectionPushDown = TiDBOptOn(val)
		return nil
	}},
	{Scope: ScopeGlobal | ScopeSession, Name: TiDBOptAggPushDown, Value: BoolToOnOff(DefOptAggPushDown), Type: TypeBool, SetSession: func(s *SessionVars, val string) error {
		s.AllowAggPushDown = TiDBOptOn(val)
		return nil
	}},
	{Scope: ScopeSession, Name: TiDBOptDistinctAggPushDown, Value: BoolToOnOff(config.GetGlobalConfig().Performance.DistinctAggPushDown), Type: TypeBool, SetSession: func(s *SessionVars, val string) error {
		s.AllowDistinctAggPushDown = TiDBOptOn(val)
		return nil
	}},
	{Scope: ScopeGlobal | ScopeSession, Name: TiDBOptSkewDistinctAgg, Value: BoolToOnOff(DefTiDBSkewDistinctAgg), Type: TypeBool, SetSession: func(s *SessionVars, val string) error {
		s.EnableSkewDistinctAgg = TiDBOptOn(val)
		return nil
	}},
	{Scope: ScopeGlobal | ScopeSession, Name: TiDBOpt3StageDistinctAgg, Value: BoolToOnOff(DefTiDB3StageDistinctAgg), Type: TypeBool, SetSession: func(s *SessionVars, val string) error {
		s.Enable3StageDistinctAgg = TiDBOptOn(val)
		return nil
	}},
	{Scope: ScopeSession, Name: TiDBOptWriteRowID, Value: BoolToOnOff(DefOptWriteRowID), Type: TypeBool, SetSession: func(s *SessionVars, val string) error {
		s.AllowWriteRowID = TiDBOptOn(val)
		return nil
	}},
	{Scope: ScopeSession, Name: TiDBChecksumTableConcurrency, Value: strconv.Itoa(DefChecksumTableConcurrency), Type: TypeInt, MinValue: 1, MaxValue: MaxConfigurableConcurrency},
	{Scope: ScopeSession, Name: TiDBBatchInsert, Value: BoolToOnOff(DefBatchInsert), Type: TypeBool, SetSession: func(s *SessionVars, val string) error {
		s.BatchInsert = TiDBOptOn(val)
		return nil
	}},
	{Scope: ScopeSession, Name: TiDBBatchDelete, Value: BoolToOnOff(DefBatchDelete), Type: TypeBool, SetSession: func(s *SessionVars, val string) error {
		s.BatchDelete = TiDBOptOn(val)
		return nil
	}},
	{Scope: ScopeSession, Name: TiDBBatchCommit, Value: BoolToOnOff(DefBatchCommit), Type: TypeBool, SetSession: func(s *SessionVars, val string) error {
		s.BatchCommit = TiDBOptOn(val)
		return nil
	}},
	{Scope: ScopeSession, Name: TiDBCurrentTS, Value: strconv.Itoa(DefCurretTS), Type: TypeInt, AllowEmpty: true, MinValue: 0, MaxValue: math.MaxInt64, ReadOnly: true, GetSession: func(s *SessionVars) (string, error) {
		return strconv.FormatUint(s.TxnCtx.StartTS, 10), nil
	}},
	{Scope: ScopeSession, Name: TiDBLastTxnInfo, Value: "", ReadOnly: true, GetSession: func(s *SessionVars) (string, error) {
		return s.LastTxnInfo, nil
	}},
	{Scope: ScopeSession, Name: TiDBLastQueryInfo, Value: "", ReadOnly: true, GetSession: func(s *SessionVars) (string, error) {
		info, err := json.Marshal(s.LastQueryInfo)
		if err != nil {
			return "", err
		}
		return string(info), nil
	}},
	{Scope: ScopeSession, Name: TiDBEnableChunkRPC, Value: BoolToOnOff(config.GetGlobalConfig().TiKVClient.EnableChunkRPC), Type: TypeBool, SetSession: func(s *SessionVars, val string) error {
		s.EnableChunkRPC = TiDBOptOn(val)
		return nil
	}},
	{Scope: ScopeSession, Name: TxnIsolationOneShot, Value: "", skipInit: true, Validation: func(vars *SessionVars, normalizedValue string, originalValue string, scope ScopeFlag) (string, error) {
		return checkIsolationLevel(vars, normalizedValue, originalValue, scope)
	}, SetSession: func(s *SessionVars, val string) error {
		s.txnIsolationLevelOneShot.state = oneShotSet
		s.txnIsolationLevelOneShot.value = val
		return nil
	}, GetStateValue: func(s *SessionVars) (string, bool, error) {
		if s.txnIsolationLevelOneShot.state != oneShotDef {
			return s.txnIsolationLevelOneShot.value, true, nil
		}
		return "", false, nil
	}},
	{Scope: ScopeSession, Name: TiDBOptimizerSelectivityLevel, Value: strconv.Itoa(DefTiDBOptimizerSelectivityLevel), Type: TypeUnsigned, MinValue: 0, MaxValue: math.MaxInt32, SetSession: func(s *SessionVars, val string) error {
		s.OptimizerSelectivityLevel = tidbOptPositiveInt32(val, DefTiDBOptimizerSelectivityLevel)
		return nil
	}},
	{Scope: ScopeGlobal | ScopeSession, Name: TiDBOptimizerEnableOuterJoinReorder, Value: BoolToOnOff(DefTiDBEnableOuterJoinReorder), Type: TypeBool, SetSession: func(s *SessionVars, val string) error {
		s.EnableOuterJoinReorder = TiDBOptOn(val)
		return nil
	}},
	{Scope: ScopeGlobal | ScopeSession, Name: TiDBOptimizerEnableNAAJ, Value: BoolToOnOff(DefTiDBEnableNAAJ), Type: TypeBool, SetSession: func(s *SessionVars, val string) error {
		s.OptimizerEnableNAAJ = TiDBOptOn(val)
		return nil
	}},
	{Scope: ScopeSession, Name: TiDBDDLReorgPriority, Value: "PRIORITY_LOW", Type: TypeEnum, skipInit: true, PossibleValues: []string{"PRIORITY_LOW", "PRIORITY_NORMAL", "PRIORITY_HIGH"}, SetSession: func(s *SessionVars, val string) error {
		s.setDDLReorgPriority(val)
		return nil
	}},
	{Scope: ScopeSession, Name: TiDBSlowQueryFile, Value: "", skipInit: true, SetSession: func(s *SessionVars, val string) error {
		s.SlowQueryFile = val
		return nil
	}},
	{Scope: ScopeSession, Name: TiDBWaitSplitRegionFinish, Value: BoolToOnOff(DefTiDBWaitSplitRegionFinish), skipInit: true, Type: TypeBool, SetSession: func(s *SessionVars, val string) error {
		s.WaitSplitRegionFinish = TiDBOptOn(val)
		return nil
	}},
	{Scope: ScopeSession, Name: TiDBWaitSplitRegionTimeout, Value: strconv.Itoa(DefWaitSplitRegionTimeout), skipInit: true, Type: TypeUnsigned, MinValue: 1, MaxValue: math.MaxInt32, SetSession: func(s *SessionVars, val string) error {
		s.WaitSplitRegionTimeout = uint64(tidbOptPositiveInt32(val, DefWaitSplitRegionTimeout))
		return nil
	}},
	{Scope: ScopeSession, Name: TiDBLowResolutionTSO, Value: Off, Type: TypeBool, SetSession: func(s *SessionVars, val string) error {
		s.LowResolutionTSO = TiDBOptOn(val)
		return nil
	}},
	{Scope: ScopeSession, Name: TiDBAllowRemoveAutoInc, Value: BoolToOnOff(DefTiDBAllowRemoveAutoInc), Type: TypeBool, SetSession: func(s *SessionVars, val string) error {
		s.AllowRemoveAutoInc = TiDBOptOn(val)
		return nil
	}},
	{Scope: ScopeSession, Name: TiDBIsolationReadEngines, Value: strings.Join(config.GetGlobalConfig().IsolationRead.Engines, ","), Validation: func(vars *SessionVars, normalizedValue string, originalValue string, scope ScopeFlag) (string, error) {
		engines := strings.Split(normalizedValue, ",")
		var formatVal string
		for i, engine := range engines {
			engine = strings.TrimSpace(engine)
			if i != 0 {
				formatVal += ","
			}
			switch {
			case strings.EqualFold(engine, kv.TiKV.Name()):
				formatVal += kv.TiKV.Name()
			case strings.EqualFold(engine, kv.TiFlash.Name()):
				formatVal += kv.TiFlash.Name()
			case strings.EqualFold(engine, kv.TiDB.Name()):
				formatVal += kv.TiDB.Name()
			default:
				return normalizedValue, ErrWrongValueForVar.GenWithStackByArgs(TiDBIsolationReadEngines, normalizedValue)
			}
		}
		return formatVal, nil
	}, SetSession: func(s *SessionVars, val string) error {
		s.IsolationReadEngines = make(map[kv.StoreType]struct{})
		for _, engine := range strings.Split(val, ",") {
			switch engine {
			case kv.TiKV.Name():
				s.IsolationReadEngines[kv.TiKV] = struct{}{}
			case kv.TiFlash.Name():
				s.IsolationReadEngines[kv.TiFlash] = struct{}{}
			case kv.TiDB.Name():
				s.IsolationReadEngines[kv.TiDB] = struct{}{}
			}
		}
		return nil
	}},
	{Scope: ScopeSession, Name: TiDBMetricSchemaStep, Value: strconv.Itoa(DefTiDBMetricSchemaStep), Type: TypeUnsigned, skipInit: true, MinValue: 10, MaxValue: 60 * 60 * 60, SetSession: func(s *SessionVars, val string) error {
		s.MetricSchemaStep = TidbOptInt64(val, DefTiDBMetricSchemaStep)
		return nil
	}},
	{Scope: ScopeSession, Name: TiDBMetricSchemaRangeDuration, Value: strconv.Itoa(DefTiDBMetricSchemaRangeDuration), skipInit: true, Type: TypeUnsigned, MinValue: 10, MaxValue: 60 * 60 * 60, SetSession: func(s *SessionVars, val string) error {
		s.MetricSchemaRangeDuration = TidbOptInt64(val, DefTiDBMetricSchemaRangeDuration)
		return nil
	}},
	{Scope: ScopeSession, Name: TiDBFoundInPlanCache, Value: BoolToOnOff(DefTiDBFoundInPlanCache), Type: TypeBool, ReadOnly: true, GetSession: func(s *SessionVars) (string, error) {
		return BoolToOnOff(s.PrevFoundInPlanCache), nil
	}},
	{Scope: ScopeSession, Name: TiDBFoundInBinding, Value: BoolToOnOff(DefTiDBFoundInBinding), Type: TypeBool, ReadOnly: true, GetSession: func(s *SessionVars) (string, error) {
		return BoolToOnOff(s.PrevFoundInBinding), nil
	}},
	{Scope: ScopeSession, Name: RandSeed1, Type: TypeInt, Value: "0", skipInit: true, MaxValue: math.MaxInt32, SetSession: func(s *SessionVars, val string) error {
		s.Rng.SetSeed1(uint32(tidbOptPositiveInt32(val, 0)))
		return nil
	}, GetSession: func(s *SessionVars) (string, error) {
		return "0", nil
	}, GetStateValue: func(s *SessionVars) (string, bool, error) {
		return strconv.FormatUint(uint64(s.Rng.GetSeed1()), 10), true, nil
	}},
	{Scope: ScopeSession, Name: RandSeed2, Type: TypeInt, Value: "0", skipInit: true, MaxValue: math.MaxInt32, SetSession: func(s *SessionVars, val string) error {
		s.Rng.SetSeed2(uint32(tidbOptPositiveInt32(val, 0)))
		return nil
	}, GetSession: func(s *SessionVars) (string, error) {
		return "0", nil
	}, GetStateValue: func(s *SessionVars) (string, bool, error) {
		return strconv.FormatUint(uint64(s.Rng.GetSeed2()), 10), true, nil
	}},
	{Scope: ScopeSession, Name: TiDBReadConsistency, Value: string(ReadConsistencyStrict), Type: TypeStr, Hidden: true,
		Validation: func(_ *SessionVars, normalized string, _ string, _ ScopeFlag) (string, error) {
			return normalized, validateReadConsistencyLevel(normalized)
		},
		SetSession: func(s *SessionVars, val string) error {
			s.ReadConsistency = ReadConsistencyLevel(val)
			return nil
		},
	},
	{Scope: ScopeSession, Name: TiDBLastDDLInfo, Value: "", ReadOnly: true, GetSession: func(s *SessionVars) (string, error) {
		info, err := json.Marshal(s.LastDDLInfo)
		if err != nil {
			return "", err
		}
		return string(info), nil
	}},
	{Scope: ScopeSession, Name: TiDBLastPlanReplayerToken, Value: "", ReadOnly: true,
		GetSession: func(s *SessionVars) (string, error) {
			return s.LastPlanReplayerToken, nil
		},
	},
	{Scope: ScopeSession, Name: TiDBUseAlloc, Value: BoolToOnOff(DefTiDBUseAlloc), Type: TypeBool, ReadOnly: true, GetSession: func(s *SessionVars) (string, error) {
		return BoolToOnOff(s.preUseChunkAlloc), nil
	}},
	/* The system variables below have INSTANCE scope  */
	{Scope: ScopeInstance, Name: TiDBLogFileMaxDays, Value: strconv.Itoa(config.GetGlobalConfig().Log.File.MaxDays), Type: TypeInt, MinValue: 0, MaxValue: math.MaxInt32, SetGlobal: func(_ context.Context, s *SessionVars, val string) error {
		maxAge, err := strconv.ParseInt(val, 10, 32)
		if err != nil {
			return err
		}
		GlobalLogMaxDays.Store(int32(maxAge))
		cfg := config.GetGlobalConfig().Log.ToLogConfig()
		cfg.Config.File.MaxDays = int(maxAge)
		err = logutil.ReplaceLogger(cfg)
		if err != nil {
			return err
		}
		return nil
	}, GetGlobal: func(_ context.Context, s *SessionVars) (string, error) {
		return strconv.FormatInt(int64(GlobalLogMaxDays.Load()), 10), nil
	}},
	{Scope: ScopeInstance, Name: TiDBConfig, Value: "", ReadOnly: true, GetGlobal: func(_ context.Context, s *SessionVars) (string, error) {
		return config.GetJSONConfig()
	}},
	{Scope: ScopeInstance, Name: TiDBGeneralLog, Value: BoolToOnOff(DefTiDBGeneralLog), Type: TypeBool, SetGlobal: func(_ context.Context, s *SessionVars, val string) error {
		ProcessGeneralLog.Store(TiDBOptOn(val))
		return nil
	}, GetGlobal: func(_ context.Context, s *SessionVars) (string, error) {
		return BoolToOnOff(ProcessGeneralLog.Load()), nil
	}},
	{Scope: ScopeInstance, Name: TiDBSlowLogThreshold, Value: strconv.Itoa(logutil.DefaultSlowThreshold), Type: TypeInt, MinValue: -1, MaxValue: math.MaxInt64, SetGlobal: func(_ context.Context, s *SessionVars, val string) error {
		atomic.StoreUint64(&config.GetGlobalConfig().Instance.SlowThreshold, uint64(TidbOptInt64(val, logutil.DefaultSlowThreshold)))
		return nil
	}, GetGlobal: func(_ context.Context, s *SessionVars) (string, error) {
		return strconv.FormatUint(atomic.LoadUint64(&config.GetGlobalConfig().Instance.SlowThreshold), 10), nil
	}},
	{Scope: ScopeInstance, Name: TiDBRecordPlanInSlowLog, Value: int32ToBoolStr(logutil.DefaultRecordPlanInSlowLog), Type: TypeBool, SetGlobal: func(_ context.Context, s *SessionVars, val string) error {
		atomic.StoreUint32(&config.GetGlobalConfig().Instance.RecordPlanInSlowLog, uint32(TidbOptInt64(val, logutil.DefaultRecordPlanInSlowLog)))
		return nil
	}, GetGlobal: func(_ context.Context, s *SessionVars) (string, error) {
		enabled := atomic.LoadUint32(&config.GetGlobalConfig().Instance.RecordPlanInSlowLog) == 1
		return BoolToOnOff(enabled), nil
	}},
	{Scope: ScopeInstance, Name: TiDBEnableSlowLog, Value: BoolToOnOff(logutil.DefaultTiDBEnableSlowLog), Type: TypeBool, SetGlobal: func(_ context.Context, s *SessionVars, val string) error {
		config.GetGlobalConfig().Instance.EnableSlowLog.Store(TiDBOptOn(val))
		return nil
	}, GetGlobal: func(_ context.Context, s *SessionVars) (string, error) {
		return BoolToOnOff(config.GetGlobalConfig().Instance.EnableSlowLog.Load()), nil
	}},
	{Scope: ScopeInstance, Name: TiDBCheckMb4ValueInUTF8, Value: BoolToOnOff(config.GetGlobalConfig().Instance.CheckMb4ValueInUTF8.Load()), Type: TypeBool, SetGlobal: func(_ context.Context, s *SessionVars, val string) error {
		config.GetGlobalConfig().Instance.CheckMb4ValueInUTF8.Store(TiDBOptOn(val))
		return nil
	}, GetGlobal: func(_ context.Context, s *SessionVars) (string, error) {
		return BoolToOnOff(config.GetGlobalConfig().Instance.CheckMb4ValueInUTF8.Load()), nil
	}},
	{Scope: ScopeInstance, Name: TiDBPProfSQLCPU, Value: strconv.Itoa(DefTiDBPProfSQLCPU), Type: TypeInt, MinValue: 0, MaxValue: 1, SetGlobal: func(_ context.Context, s *SessionVars, val string) error {
		EnablePProfSQLCPU.Store(uint32(tidbOptPositiveInt32(val, DefTiDBPProfSQLCPU)) > 0)
		return nil
	}, GetGlobal: func(_ context.Context, s *SessionVars) (string, error) {
		val := "0"
		if EnablePProfSQLCPU.Load() {
			val = "1"
		}
		return val, nil
	}},
	{Scope: ScopeInstance, Name: TiDBDDLSlowOprThreshold, Value: strconv.Itoa(DefTiDBDDLSlowOprThreshold), Type: TypeInt, MinValue: 0, MaxValue: math.MaxInt32, SetGlobal: func(_ context.Context, s *SessionVars, val string) error {
		atomic.StoreUint32(&DDLSlowOprThreshold, uint32(tidbOptPositiveInt32(val, DefTiDBDDLSlowOprThreshold)))
		return nil
	}, GetGlobal: func(_ context.Context, s *SessionVars) (string, error) {
		return strconv.FormatUint(uint64(atomic.LoadUint32(&DDLSlowOprThreshold)), 10), nil
	}},
	{Scope: ScopeInstance, Name: TiDBForcePriority, Value: mysql.Priority2Str[DefTiDBForcePriority], Type: TypeEnum, PossibleValues: []string{"NO_PRIORITY", "LOW_PRIORITY", "HIGH_PRIORITY", "DELAYED"}, SetGlobal: func(_ context.Context, s *SessionVars, val string) error {
		atomic.StoreInt32(&ForcePriority, int32(mysql.Str2Priority(val)))
		return nil
	}, GetGlobal: func(_ context.Context, s *SessionVars) (string, error) {
		return mysql.Priority2Str[mysql.PriorityEnum(atomic.LoadInt32(&ForcePriority))], nil
	}},
	{Scope: ScopeInstance, Name: TiDBExpensiveQueryTimeThreshold, Value: strconv.Itoa(DefTiDBExpensiveQueryTimeThreshold), Type: TypeUnsigned, MinValue: int64(MinExpensiveQueryTimeThreshold), MaxValue: math.MaxInt32, SetGlobal: func(_ context.Context, s *SessionVars, val string) error {
		atomic.StoreUint64(&ExpensiveQueryTimeThreshold, uint64(tidbOptPositiveInt32(val, DefTiDBExpensiveQueryTimeThreshold)))
		return nil
	}, GetGlobal: func(_ context.Context, s *SessionVars) (string, error) {
		return strconv.FormatUint(atomic.LoadUint64(&ExpensiveQueryTimeThreshold), 10), nil
	}},
	{Scope: ScopeInstance, Name: TiDBEnableCollectExecutionInfo, Value: BoolToOnOff(DefTiDBEnableCollectExecutionInfo), Type: TypeBool, SetGlobal: func(_ context.Context, s *SessionVars, val string) error {
		oldConfig := config.GetGlobalConfig()
		newValue := TiDBOptOn(val)
		if oldConfig.Instance.EnableCollectExecutionInfo.Load() != newValue {
			newConfig := *oldConfig
			newConfig.Instance.EnableCollectExecutionInfo.Store(newValue)
			config.StoreGlobalConfig(&newConfig)
		}
		return nil
	}, GetGlobal: func(_ context.Context, s *SessionVars) (string, error) {
		return BoolToOnOff(config.GetGlobalConfig().Instance.EnableCollectExecutionInfo.Load()), nil
	}},
	{Scope: ScopeInstance, Name: PluginLoad, Value: "", ReadOnly: true, GetGlobal: func(_ context.Context, s *SessionVars) (string, error) {
		return config.GetGlobalConfig().Instance.PluginLoad, nil
	}},
	{Scope: ScopeInstance, Name: PluginDir, Value: "/data/deploy/plugin", ReadOnly: true, GetGlobal: func(_ context.Context, s *SessionVars) (string, error) {
		return config.GetGlobalConfig().Instance.PluginDir, nil
	}},
	{Scope: ScopeInstance, Name: MaxConnections, Value: strconv.FormatUint(uint64(config.GetGlobalConfig().Instance.MaxConnections), 10), Type: TypeUnsigned, MinValue: 0, MaxValue: 100000, SetGlobal: func(_ context.Context, s *SessionVars, val string) error {
		config.GetGlobalConfig().Instance.MaxConnections = uint32(TidbOptInt64(val, 0))
		return nil
	}, GetGlobal: func(_ context.Context, s *SessionVars) (string, error) {
		return strconv.FormatUint(uint64(config.GetGlobalConfig().Instance.MaxConnections), 10), nil
	}},
	{Scope: ScopeInstance, Name: TiDBEnableDDL, Value: BoolToOnOff(config.GetGlobalConfig().Instance.TiDBEnableDDL.Load()), Type: TypeBool,
		SetGlobal: func(_ context.Context, s *SessionVars, val string) error {
			oldVal, newVal := config.GetGlobalConfig().Instance.TiDBEnableDDL.Load(), TiDBOptOn(val)
			if oldVal != newVal {
				err := switchDDL(newVal)
				config.GetGlobalConfig().Instance.TiDBEnableDDL.Store(newVal)
				return err
			}
			return nil
		},
		GetGlobal: func(_ context.Context, s *SessionVars) (string, error) {
			return BoolToOnOff(config.GetGlobalConfig().Instance.TiDBEnableDDL.Load()), nil
		},
	},
	{Scope: ScopeInstance, Name: TiDBRCReadCheckTS, Value: BoolToOnOff(DefRCReadCheckTS), Type: TypeBool, SetGlobal: func(_ context.Context, s *SessionVars, val string) error {
		EnableRCReadCheckTS.Store(TiDBOptOn(val))
		return nil
	}, GetGlobal: func(_ context.Context, s *SessionVars) (string, error) {
		return BoolToOnOff(EnableRCReadCheckTS.Load()), nil
	}},

	/* The system variables below have GLOBAL scope  */
	{Scope: ScopeGlobal, Name: MaxPreparedStmtCount, Value: strconv.FormatInt(DefMaxPreparedStmtCount, 10), Type: TypeInt, MinValue: -1, MaxValue: 1048576},
	{Scope: ScopeGlobal, Name: InitConnect, Value: "", Validation: func(vars *SessionVars, normalizedValue string, originalValue string, scope ScopeFlag) (string, error) {
		p := parser.New()
		p.SetSQLMode(vars.SQLMode)
		p.SetParserConfig(vars.BuildParserConfig())
		_, _, err := p.ParseSQL(normalizedValue)
		if err != nil {
			return normalizedValue, ErrWrongTypeForVar.GenWithStackByArgs(InitConnect)
		}
		return normalizedValue, nil
	}},

	/* TiDB specific variables */
	{Scope: ScopeGlobal, Name: TiDBTSOClientBatchMaxWaitTime, Value: strconv.FormatFloat(DefTiDBTSOClientBatchMaxWaitTime, 'f', -1, 64), Type: TypeFloat, MinValue: 0, MaxValue: 10,
		GetGlobal: func(_ context.Context, sv *SessionVars) (string, error) {
			return strconv.FormatFloat(MaxTSOBatchWaitInterval.Load(), 'f', -1, 64), nil
		},
		SetGlobal: func(_ context.Context, s *SessionVars, val string) error {
			(*SetPDClientDynamicOption.Load())(TiDBTSOClientBatchMaxWaitTime, val)
			return nil
		}},
	{Scope: ScopeGlobal, Name: TiDBEnableTSOFollowerProxy, Value: BoolToOnOff(DefTiDBEnableTSOFollowerProxy), Type: TypeBool, GetGlobal: func(_ context.Context, sv *SessionVars) (string, error) {
		return BoolToOnOff(EnableTSOFollowerProxy.Load()), nil
	}, SetGlobal: func(_ context.Context, s *SessionVars, val string) error {
		(*SetPDClientDynamicOption.Load())(TiDBEnableTSOFollowerProxy, val)
		return nil
	}},
	{Scope: ScopeGlobal, Name: TiDBEnableLocalTxn, Value: BoolToOnOff(DefTiDBEnableLocalTxn), Hidden: true, Type: TypeBool, GetGlobal: func(_ context.Context, sv *SessionVars) (string, error) {
		return BoolToOnOff(EnableLocalTxn.Load()), nil
	}, SetGlobal: func(_ context.Context, s *SessionVars, val string) error {
		oldVal := EnableLocalTxn.Load()
		newVal := TiDBOptOn(val)
		// Make sure the TxnScope is always Global when disable the Local Txn.
		// ON -> OFF
		if oldVal && !newVal {
			s.TxnScope = kv.NewGlobalTxnScopeVar()
		}
		EnableLocalTxn.Store(newVal)
		return nil
	}},
	{Scope: ScopeGlobal, Name: TiDBAutoAnalyzeRatio, Value: strconv.FormatFloat(DefAutoAnalyzeRatio, 'f', -1, 64), Type: TypeFloat, MinValue: 0, MaxValue: math.MaxUint64},
	{Scope: ScopeGlobal, Name: TiDBAutoAnalyzeStartTime, Value: DefAutoAnalyzeStartTime, Type: TypeTime},
	{Scope: ScopeGlobal, Name: TiDBAutoAnalyzeEndTime, Value: DefAutoAnalyzeEndTime, Type: TypeTime},
	{Scope: ScopeGlobal, Name: TiDBMemQuotaBindingCache, Value: strconv.FormatInt(DefTiDBMemQuotaBindingCache, 10), Type: TypeUnsigned, MaxValue: math.MaxInt32, GetGlobal: func(_ context.Context, sv *SessionVars) (string, error) {
		return strconv.FormatInt(MemQuotaBindingCache.Load(), 10), nil
	}, SetGlobal: func(_ context.Context, s *SessionVars, val string) error {
		MemQuotaBindingCache.Store(TidbOptInt64(val, DefTiDBMemQuotaBindingCache))
		return nil
	}},
	{Scope: ScopeGlobal, Name: TiDBDDLFlashbackConcurrency, Value: strconv.Itoa(DefTiDBDDLFlashbackConcurrency), Type: TypeUnsigned, MinValue: 1, MaxValue: MaxConfigurableConcurrency, SetGlobal: func(_ context.Context, s *SessionVars, val string) error {
		SetDDLFlashbackConcurrency(int32(tidbOptPositiveInt32(val, DefTiDBDDLFlashbackConcurrency)))
		return nil
	}},
	{Scope: ScopeGlobal, Name: TiDBDDLReorgWorkerCount, Value: strconv.Itoa(DefTiDBDDLReorgWorkerCount), Type: TypeUnsigned, MinValue: 1, MaxValue: MaxConfigurableConcurrency, SetGlobal: func(_ context.Context, s *SessionVars, val string) error {
		SetDDLReorgWorkerCounter(int32(tidbOptPositiveInt32(val, DefTiDBDDLReorgWorkerCount)))
		return nil
	}},
	{Scope: ScopeGlobal, Name: TiDBDDLReorgBatchSize, Value: strconv.Itoa(DefTiDBDDLReorgBatchSize), Type: TypeUnsigned, MinValue: int64(MinDDLReorgBatchSize), MaxValue: uint64(MaxDDLReorgBatchSize), SetGlobal: func(_ context.Context, s *SessionVars, val string) error {
		SetDDLReorgBatchSize(int32(tidbOptPositiveInt32(val, DefTiDBDDLReorgBatchSize)))
		return nil
	}},
	{Scope: ScopeGlobal, Name: TiDBDDLErrorCountLimit, Value: strconv.Itoa(DefTiDBDDLErrorCountLimit), Type: TypeUnsigned, MinValue: 0, MaxValue: math.MaxInt64, SetGlobal: func(_ context.Context, s *SessionVars, val string) error {
		SetDDLErrorCountLimit(TidbOptInt64(val, DefTiDBDDLErrorCountLimit))
		return nil
	}},
	{Scope: ScopeGlobal, Name: TiDBMaxDeltaSchemaCount, Value: strconv.Itoa(DefTiDBMaxDeltaSchemaCount), Type: TypeUnsigned, MinValue: 100, MaxValue: 16384, SetGlobal: func(_ context.Context, s *SessionVars, val string) error {
		// It's a global variable, but it also wants to be cached in server.
		SetMaxDeltaSchemaCount(TidbOptInt64(val, DefTiDBMaxDeltaSchemaCount))
		return nil
	}},
	{Scope: ScopeGlobal, Name: TiDBScatterRegion, Value: BoolToOnOff(DefTiDBScatterRegion), Type: TypeBool},
	{Scope: ScopeGlobal, Name: TiDBEnableStmtSummary, Value: BoolToOnOff(DefTiDBEnableStmtSummary), Type: TypeBool, AllowEmpty: true,
		SetGlobal: func(_ context.Context, s *SessionVars, val string) error {
			return stmtsummary.StmtSummaryByDigestMap.SetEnabled(TiDBOptOn(val))
		}},
	{Scope: ScopeGlobal, Name: TiDBStmtSummaryInternalQuery, Value: BoolToOnOff(DefTiDBStmtSummaryInternalQuery), Type: TypeBool, AllowEmpty: true,
		SetGlobal: func(_ context.Context, s *SessionVars, val string) error {
			return stmtsummary.StmtSummaryByDigestMap.SetEnabledInternalQuery(TiDBOptOn(val))
		}},
	{Scope: ScopeGlobal, Name: TiDBStmtSummaryRefreshInterval, Value: strconv.Itoa(DefTiDBStmtSummaryRefreshInterval), Type: TypeInt, MinValue: 1, MaxValue: math.MaxInt32, AllowEmpty: true,
		SetGlobal: func(_ context.Context, s *SessionVars, val string) error {
			// convert val to int64
			return stmtsummary.StmtSummaryByDigestMap.SetRefreshInterval(TidbOptInt64(val, DefTiDBStmtSummaryRefreshInterval))
		}},
	{Scope: ScopeGlobal, Name: TiDBStmtSummaryHistorySize, Value: strconv.Itoa(DefTiDBStmtSummaryHistorySize), Type: TypeInt, MinValue: 0, MaxValue: math.MaxUint8, AllowEmpty: true,
		SetGlobal: func(_ context.Context, s *SessionVars, val string) error {
			return stmtsummary.StmtSummaryByDigestMap.SetHistorySize(TidbOptInt(val, DefTiDBStmtSummaryHistorySize))
		}},
	{Scope: ScopeGlobal, Name: TiDBStmtSummaryMaxStmtCount, Value: strconv.Itoa(DefTiDBStmtSummaryMaxStmtCount), Type: TypeInt, MinValue: 1, MaxValue: math.MaxInt16, AllowEmpty: true,
		SetGlobal: func(_ context.Context, s *SessionVars, val string) error {
			return stmtsummary.StmtSummaryByDigestMap.SetMaxStmtCount(uint(TidbOptInt(val, DefTiDBStmtSummaryMaxStmtCount)))
		}},
	{Scope: ScopeGlobal, Name: TiDBStmtSummaryMaxSQLLength, Value: strconv.Itoa(DefTiDBStmtSummaryMaxSQLLength), Type: TypeInt, MinValue: 0, MaxValue: math.MaxInt32, AllowEmpty: true,
		SetGlobal: func(_ context.Context, s *SessionVars, val string) error {
			return stmtsummary.StmtSummaryByDigestMap.SetMaxSQLLength(TidbOptInt(val, DefTiDBStmtSummaryMaxSQLLength))
		}},
	{Scope: ScopeGlobal, Name: TiDBCapturePlanBaseline, Value: DefTiDBCapturePlanBaseline, Type: TypeBool, AllowEmptyAll: true},
	{Scope: ScopeGlobal, Name: TiDBEvolvePlanTaskMaxTime, Value: strconv.Itoa(DefTiDBEvolvePlanTaskMaxTime), Type: TypeInt, MinValue: -1, MaxValue: math.MaxInt64},
	{Scope: ScopeGlobal, Name: TiDBEvolvePlanTaskStartTime, Value: DefTiDBEvolvePlanTaskStartTime, Type: TypeTime},
	{Scope: ScopeGlobal, Name: TiDBEvolvePlanTaskEndTime, Value: DefTiDBEvolvePlanTaskEndTime, Type: TypeTime},
	{Scope: ScopeGlobal, Name: TiDBStoreLimit, Value: strconv.FormatInt(atomic.LoadInt64(&config.GetGlobalConfig().TiKVClient.StoreLimit), 10), Type: TypeInt, MinValue: 0, MaxValue: math.MaxInt64, GetGlobal: func(_ context.Context, s *SessionVars) (string, error) {
		return strconv.FormatInt(tikvstore.StoreLimit.Load(), 10), nil
	}, SetGlobal: func(_ context.Context, s *SessionVars, val string) error {
		tikvstore.StoreLimit.Store(TidbOptInt64(val, DefTiDBStoreLimit))
		return nil
	}},
	{Scope: ScopeGlobal, Name: TiDBTxnCommitBatchSize, Value: strconv.FormatUint(tikvstore.DefTxnCommitBatchSize, 10), Type: TypeUnsigned, MinValue: 1, MaxValue: 1 << 30,
		GetGlobal: func(_ context.Context, sv *SessionVars) (string, error) {
			return strconv.FormatUint(tikvstore.TxnCommitBatchSize.Load(), 10), nil
		},
		SetGlobal: func(_ context.Context, s *SessionVars, val string) error {
			tikvstore.TxnCommitBatchSize.Store(uint64(TidbOptInt64(val, int64(tikvstore.DefTxnCommitBatchSize))))
			return nil
		}},
	{Scope: ScopeGlobal, Name: TiDBRestrictedReadOnly, Value: BoolToOnOff(DefTiDBRestrictedReadOnly), Type: TypeBool, SetGlobal: func(_ context.Context, s *SessionVars, val string) error {
		on := TiDBOptOn(val)
		// For user initiated SET GLOBAL, also change the value of TiDBSuperReadOnly
		if on && s.StmtCtx.StmtType == "Set" {
			err := s.GlobalVarsAccessor.SetGlobalSysVar(context.Background(), TiDBSuperReadOnly, "ON")
			if err != nil {
				return err
			}
		}
		RestrictedReadOnly.Store(on)
		return nil
	}},
	{Scope: ScopeGlobal, Name: TiDBSuperReadOnly, Value: BoolToOnOff(DefTiDBSuperReadOnly), Type: TypeBool, Validation: func(s *SessionVars, normalizedValue string, _ string, _ ScopeFlag) (string, error) {
		on := TiDBOptOn(normalizedValue)
		if !on && s.StmtCtx.StmtType == "Set" {
			result, err := s.GlobalVarsAccessor.GetGlobalSysVar(TiDBRestrictedReadOnly)
			if err != nil {
				return normalizedValue, err
			}
			if TiDBOptOn(result) {
				return normalizedValue, fmt.Errorf("can't turn off %s when %s is on", TiDBSuperReadOnly, TiDBRestrictedReadOnly)
			}
		}
		return normalizedValue, nil
	}, SetGlobal: func(_ context.Context, s *SessionVars, val string) error {
		VarTiDBSuperReadOnly.Store(TiDBOptOn(val))
		return nil
	}},
	{Scope: ScopeGlobal, Name: TiDBEnableGOGCTuner, Value: BoolToOnOff(DefTiDBEnableGOGCTuner), Type: TypeBool, SetGlobal: func(_ context.Context, s *SessionVars, val string) error {
		on := TiDBOptOn(val)
		gctuner.EnableGOGCTuner.Store(on)
		if !on {
			gctuner.SetDefaultGOGC()
		}
		gctuner.GlobalMemoryLimitTuner.UpdateMemoryLimit()
		return nil
	}},
	{Scope: ScopeGlobal, Name: TiDBEnableTelemetry, Value: BoolToOnOff(DefTiDBEnableTelemetry), Type: TypeBool},
	{Scope: ScopeGlobal, Name: TiDBEnableHistoricalStats, Value: Off, Type: TypeBool},
	/* tikv gc metrics */
	{Scope: ScopeGlobal, Name: TiDBGCEnable, Value: On, Type: TypeBool, GetGlobal: func(_ context.Context, s *SessionVars) (string, error) {
		return getTiDBTableValue(s, "tikv_gc_enable", On)
	}, SetGlobal: func(_ context.Context, s *SessionVars, val string) error {
		return setTiDBTableValue(s, "tikv_gc_enable", val, "Current GC enable status")
	}},
	{Scope: ScopeGlobal, Name: TiDBGCRunInterval, Value: "10m0s", Type: TypeDuration, MinValue: int64(time.Minute * 10), MaxValue: uint64(time.Hour * 24 * 365), GetGlobal: func(_ context.Context, s *SessionVars) (string, error) {
		return getTiDBTableValue(s, "tikv_gc_run_interval", "10m0s")
	}, SetGlobal: func(_ context.Context, s *SessionVars, val string) error {
		return setTiDBTableValue(s, "tikv_gc_run_interval", val, "GC run interval, at least 10m, in Go format.")
	}},
	{Scope: ScopeGlobal, Name: TiDBGCLifetime, Value: "10m0s", Type: TypeDuration, MinValue: int64(time.Minute * 10), MaxValue: uint64(time.Hour * 24 * 365), GetGlobal: func(_ context.Context, s *SessionVars) (string, error) {
		return getTiDBTableValue(s, "tikv_gc_life_time", "10m0s")
	}, SetGlobal: func(_ context.Context, s *SessionVars, val string) error {
		return setTiDBTableValue(s, "tikv_gc_life_time", val, "All versions within life time will not be collected by GC, at least 10m, in Go format.")
	}},
	{Scope: ScopeGlobal, Name: TiDBGCConcurrency, Value: "-1", Type: TypeInt, MinValue: 1, MaxValue: MaxConfigurableConcurrency, AllowAutoValue: true, GetGlobal: func(_ context.Context, s *SessionVars) (string, error) {
		autoConcurrencyVal, err := getTiDBTableValue(s, "tikv_gc_auto_concurrency", On)
		if err == nil && autoConcurrencyVal == On {
			return "-1", nil // convention for "AUTO"
		}
		return getTiDBTableValue(s, "tikv_gc_concurrency", "-1")
	}, SetGlobal: func(_ context.Context, s *SessionVars, val string) error {
		autoConcurrency := Off
		if val == "-1" {
			autoConcurrency = On
		}
		// Update both autoconcurrency and concurrency.
		if err := setTiDBTableValue(s, "tikv_gc_auto_concurrency", autoConcurrency, "Let TiDB pick the concurrency automatically. If set false, tikv_gc_concurrency will be used"); err != nil {
			return err
		}
		return setTiDBTableValue(s, "tikv_gc_concurrency", val, "How many goroutines used to do GC parallel, [1, 256], default 2")
	}},
	{Scope: ScopeGlobal, Name: TiDBGCScanLockMode, Value: "LEGACY", Type: TypeEnum, PossibleValues: []string{"PHYSICAL", "LEGACY"}, GetGlobal: func(_ context.Context, s *SessionVars) (string, error) {
		return getTiDBTableValue(s, "tikv_gc_scan_lock_mode", "LEGACY")
	}, SetGlobal: func(_ context.Context, s *SessionVars, val string) error {
		return setTiDBTableValue(s, "tikv_gc_scan_lock_mode", val, "Mode of scanning locks, \"physical\" or \"legacy\"")
	}},
	{Scope: ScopeGlobal, Name: TiDBGCMaxWaitTime, Value: strconv.Itoa(DefTiDBGCMaxWaitTime), Type: TypeInt, MinValue: 600, MaxValue: 31536000, SetGlobal: func(_ context.Context, s *SessionVars, val string) error {
		GCMaxWaitTime.Store(TidbOptInt64(val, DefTiDBGCMaxWaitTime))
		return nil
	}},
	{Scope: ScopeGlobal, Name: TiDBTableCacheLease, Value: strconv.Itoa(DefTiDBTableCacheLease), Type: TypeUnsigned, MinValue: 1, MaxValue: 10, SetGlobal: func(_ context.Context, s *SessionVars, sVal string) error {
		var val int64
		val, err := strconv.ParseInt(sVal, 10, 64)
		if err != nil {
			return errors.Trace(err)
		}
		TableCacheLease.Store(val)
		return nil
	}},
	{Scope: ScopeGlobal, Name: TiDBAutoAnalyzePartitionBatchSize,
		Value: strconv.Itoa(DefTiDBAutoAnalyzePartitionBatchSize),
		Type:  TypeUnsigned, MinValue: 1, MaxValue: 1024,
		SetGlobal: func(_ context.Context, vars *SessionVars, s string) error {
			var val int64
			val, err := strconv.ParseInt(s, 10, 64)
			if err != nil {
				return errors.Trace(err)
			}
			AutoAnalyzePartitionBatchSize.Store(val)
			return nil
		}},

	// variable for top SQL feature.
	// TopSQL enable only be controlled by TopSQL pub/sub sinker.
	// This global variable only uses to update the global config which store in PD(ETCD).
	{Scope: ScopeGlobal, Name: TiDBEnableTopSQL, Value: BoolToOnOff(topsqlstate.DefTiDBTopSQLEnable), Type: TypeBool, AllowEmpty: true, GlobalConfigName: GlobalConfigEnableTopSQL},
	{Scope: ScopeGlobal, Name: TiDBTopSQLMaxTimeSeriesCount, Value: strconv.Itoa(topsqlstate.DefTiDBTopSQLMaxTimeSeriesCount), Type: TypeInt, MinValue: 1, MaxValue: 5000, GetGlobal: func(_ context.Context, s *SessionVars) (string, error) {
		return strconv.FormatInt(topsqlstate.GlobalState.MaxStatementCount.Load(), 10), nil
	}, SetGlobal: func(_ context.Context, vars *SessionVars, s string) error {
		val, err := strconv.ParseInt(s, 10, 64)
		if err != nil {
			return err
		}
		topsqlstate.GlobalState.MaxStatementCount.Store(val)
		return nil
	}},
	{Scope: ScopeGlobal, Name: TiDBTopSQLMaxMetaCount, Value: strconv.Itoa(topsqlstate.DefTiDBTopSQLMaxMetaCount), Type: TypeInt, MinValue: 1, MaxValue: 10000, GetGlobal: func(_ context.Context, s *SessionVars) (string, error) {
		return strconv.FormatInt(topsqlstate.GlobalState.MaxCollect.Load(), 10), nil
	}, SetGlobal: func(_ context.Context, vars *SessionVars, s string) error {
		val, err := strconv.ParseInt(s, 10, 64)
		if err != nil {
			return err
		}
		topsqlstate.GlobalState.MaxCollect.Store(val)
		return nil
	}},
	{Scope: ScopeGlobal, Name: SkipNameResolve, Value: Off, Type: TypeBool},
	{Scope: ScopeGlobal, Name: DefaultAuthPlugin, Value: mysql.AuthNativePassword, Type: TypeEnum, PossibleValues: []string{mysql.AuthNativePassword, mysql.AuthCachingSha2Password, mysql.AuthTiDBSM3Password}},
	{Scope: ScopeGlobal, Name: TiDBPersistAnalyzeOptions, Value: BoolToOnOff(DefTiDBPersistAnalyzeOptions), Type: TypeBool,
		GetGlobal: func(_ context.Context, s *SessionVars) (string, error) {
			return BoolToOnOff(PersistAnalyzeOptions.Load()), nil
		},
		SetGlobal: func(_ context.Context, s *SessionVars, val string) error {
			PersistAnalyzeOptions.Store(TiDBOptOn(val))
			return nil
		},
	},
	{Scope: ScopeGlobal, Name: TiDBEnableAutoAnalyze, Value: BoolToOnOff(DefTiDBEnableAutoAnalyze), Type: TypeBool,
		GetGlobal: func(_ context.Context, s *SessionVars) (string, error) {
			return BoolToOnOff(RunAutoAnalyze.Load()), nil
		},
		SetGlobal: func(_ context.Context, s *SessionVars, val string) error {
			RunAutoAnalyze.Store(TiDBOptOn(val))
			return nil
		},
	},
	{Scope: ScopeGlobal, Name: TiDBGOGCTunerThreshold, Value: strconv.FormatFloat(DefTiDBGOGCTunerThreshold, 'f', -1, 64), Type: TypeFloat, MinValue: 0, MaxValue: math.MaxUint64,
		GetGlobal: func(_ context.Context, s *SessionVars) (string, error) {
			return strconv.FormatFloat(GOGCTunerThreshold.Load(), 'f', -1, 64), nil
		},
		Validation: func(s *SessionVars, normalizedValue string, originalValue string, scope ScopeFlag) (string, error) {
			floatValue := tidbOptFloat64(normalizedValue, DefTiDBGOGCTunerThreshold)
			globalMemoryLimitTuner := gctuner.GlobalMemoryLimitTuner.GetPercentage()
			if floatValue < 0 && floatValue > 0.9 {
				return "", ErrWrongValueForVar.GenWithStackByArgs(TiDBGOGCTunerThreshold, normalizedValue)
			}
			// globalMemoryLimitTuner must not be 0. it will be 0 when tidb_server_memory_limit_gc_trigger is not set during startup.
			if globalMemoryLimitTuner != 0 && globalMemoryLimitTuner < floatValue+0.05 {
				return "", errors.New("tidb_gogc_tuner_threshold should be less than tidb_server_memory_limit_gc_trigger - 0.05")
			}
			return strconv.FormatFloat(floatValue, 'f', -1, 64), nil
		},
		SetGlobal: func(_ context.Context, s *SessionVars, val string) (err error) {
			factor := tidbOptFloat64(val, DefTiDBGOGCTunerThreshold)
			GOGCTunerThreshold.Store(factor)
			memTotal := memory.ServerMemoryLimit.Load()
			if memTotal == 0 {
				memTotal, err = memory.MemTotal()
				if err != nil {
					return err
				}
			}
			if factor > 0 {
				threshold := float64(memTotal) * factor
				gctuner.Tuning(uint64(threshold))
			}
			return nil
		},
	},
	{Scope: ScopeGlobal, Name: TiDBServerMemoryLimit, Value: DefTiDBServerMemoryLimit, Type: TypeStr,
		GetGlobal: func(_ context.Context, s *SessionVars) (string, error) {
			return memory.ServerMemoryLimitOriginText.Load(), nil
		},
		Validation: func(s *SessionVars, normalizedValue string, originalValue string, scope ScopeFlag) (string, error) {
			_, str, err := parseMemoryLimit(s, normalizedValue, originalValue)
			if err != nil {
				return "", err
			}
			return str, nil
		},
		SetGlobal: func(_ context.Context, s *SessionVars, val string) error {
			bt, str, err := parseMemoryLimit(s, val, val)
			if err != nil {
				return err
			}
			memory.ServerMemoryLimitOriginText.Store(str)
			memory.ServerMemoryLimit.Store(bt)
			gctuner.GlobalMemoryLimitTuner.UpdateMemoryLimit()
			return nil
		},
	},
	{Scope: ScopeGlobal, Name: TiDBServerMemoryLimitSessMinSize, Value: strconv.FormatUint(DefTiDBServerMemoryLimitSessMinSize, 10), Type: TypeUnsigned, MinValue: 0, MaxValue: math.MaxUint64,
		GetGlobal: func(_ context.Context, s *SessionVars) (string, error) {
			return memory.ServerMemoryLimitSessMinSize.String(), nil
		},
		Validation: func(s *SessionVars, normalizedValue string, originalValue string, scope ScopeFlag) (string, error) {
			intVal, err := strconv.ParseUint(normalizedValue, 10, 64)
			if err != nil {
				return "", err
			}
			if intVal > 0 && intVal < 128 { // 128 Bytes
				s.StmtCtx.AppendWarning(ErrTruncatedWrongValue.GenWithStackByArgs(TiDBServerMemoryLimitSessMinSize, originalValue))
				intVal = 128
			}
			return strconv.FormatUint(intVal, 10), nil
		},
		SetGlobal: func(_ context.Context, s *SessionVars, val string) error {
			intVal, err := strconv.ParseUint(val, 10, 64)
			if err != nil {
				return err
			}
			memory.ServerMemoryLimitSessMinSize.Store(intVal)
			return nil
		},
	},
	{Scope: ScopeGlobal, Name: TiDBServerMemoryLimitGCTrigger, Value: strconv.FormatFloat(DefTiDBServerMemoryLimitGCTrigger, 'f', -1, 64), Type: TypeFloat, MinValue: 0, MaxValue: math.MaxUint64,
		GetGlobal: func(_ context.Context, s *SessionVars) (string, error) {
			return strconv.FormatFloat(gctuner.GlobalMemoryLimitTuner.GetPercentage(), 'f', -1, 64), nil
		},
		Validation: func(s *SessionVars, normalizedValue string, originalValue string, scope ScopeFlag) (string, error) {
			floatValue, err := strconv.ParseFloat(normalizedValue, 64)
			if err != nil {
				return "", err
			}
			gogcTunerThreshold := GOGCTunerThreshold.Load()
			if floatValue < 0.51 && floatValue > 1 { // 51% ~ 100%
				return "", ErrWrongValueForVar.GenWithStackByArgs(TiDBServerMemoryLimitGCTrigger, normalizedValue)
			}
			// gogcTunerThreshold must not be 0. it will be 0 when tidb_gogc_tuner_threshold is not set during startup.
			if gogcTunerThreshold != 0 && floatValue < gogcTunerThreshold+0.05 {
				return "", errors.New("tidb_server_memory_limit_gc_trigger should be greater than tidb_gogc_tuner_threshold + 0.05")
			}

			return strconv.FormatFloat(floatValue, 'f', -1, 64), nil
		},
		SetGlobal: func(_ context.Context, s *SessionVars, val string) error {
			floatValue, err := strconv.ParseFloat(val, 64)
			if err != nil {
				return err
			}
			gctuner.GlobalMemoryLimitTuner.SetPercentage(floatValue)
			gctuner.GlobalMemoryLimitTuner.UpdateMemoryLimit()
			return nil
		},
	},
	{Scope: ScopeGlobal, Name: TiDBEnableColumnTracking, Value: BoolToOnOff(DefTiDBEnableColumnTracking), Type: TypeBool, GetGlobal: func(_ context.Context, s *SessionVars) (string, error) {
		return BoolToOnOff(EnableColumnTracking.Load()), nil
	}, SetGlobal: func(_ context.Context, s *SessionVars, val string) error {
		v := TiDBOptOn(val)
		// If this is a user initiated statement,
		// we log that column tracking is disabled.
		if s.StmtCtx.StmtType == "Set" && !v {
			// Set the location to UTC to avoid time zone interference.
			disableTime := time.Now().UTC().Format(types.UTCTimeFormat)
			if err := setTiDBTableValue(s, TiDBDisableColumnTrackingTime, disableTime, "Record the last time tidb_enable_column_tracking is set off"); err != nil {
				return err
			}
		}
		EnableColumnTracking.Store(v)
		return nil
	}},
	{Scope: ScopeGlobal, Name: RequireSecureTransport, Value: BoolToOnOff(DefRequireSecureTransport), Type: TypeBool,
		GetGlobal: func(_ context.Context, s *SessionVars) (string, error) {
			return BoolToOnOff(tls.RequireSecureTransport.Load()), nil
		},
		SetGlobal: func(_ context.Context, s *SessionVars, val string) error {
			tls.RequireSecureTransport.Store(TiDBOptOn(val))
			return nil
		}, Validation: func(vars *SessionVars, normalizedValue string, originalValue string, scope ScopeFlag) (string, error) {
			if vars.StmtCtx.StmtType == "Set" && TiDBOptOn(normalizedValue) {
				// Refuse to set RequireSecureTransport to ON if the connection
				// issuing the change is not secure. This helps reduce the chance of users being locked out.
				if vars.TLSConnectionState == nil {
					return "", errors.New("require_secure_transport can only be set to ON if the connection issuing the change is secure")
				}
			}
			return normalizedValue, nil
		},
	},
	{Scope: ScopeGlobal, Name: TiDBStatsLoadPseudoTimeout, Value: BoolToOnOff(DefTiDBStatsLoadPseudoTimeout), Type: TypeBool,
		GetGlobal: func(_ context.Context, s *SessionVars) (string, error) {
			return BoolToOnOff(StatsLoadPseudoTimeout.Load()), nil
		},
		SetGlobal: func(_ context.Context, s *SessionVars, val string) error {
			StatsLoadPseudoTimeout.Store(TiDBOptOn(val))
			return nil
		},
	},
	{Scope: ScopeGlobal, Name: TiDBEnableBatchDML, Value: BoolToOnOff(DefTiDBEnableBatchDML), Type: TypeBool, SetGlobal: func(_ context.Context, s *SessionVars, val string) error {
		EnableBatchDML.Store(TiDBOptOn(val))
		return nil
	}, GetGlobal: func(_ context.Context, s *SessionVars) (string, error) {
		return BoolToOnOff(EnableBatchDML.Load()), nil
	}},
	{Scope: ScopeGlobal, Name: TiDBStatsCacheMemQuota, Value: strconv.Itoa(DefTiDBStatsCacheMemQuota),
		MinValue: 0, MaxValue: MaxTiDBStatsCacheMemQuota, Type: TypeInt,
		GetGlobal: func(_ context.Context, vars *SessionVars) (string, error) {
			return strconv.FormatInt(StatsCacheMemQuota.Load(), 10), nil
		}, SetGlobal: func(_ context.Context, vars *SessionVars, s string) error {
			v := TidbOptInt64(s, DefTiDBStatsCacheMemQuota)
			oldv := StatsCacheMemQuota.Load()
			if v != oldv {
				StatsCacheMemQuota.Store(v)
				SetStatsCacheCapacity.Load().(func(int64))(v)
			}
			return nil
		},
	},
	{Scope: ScopeGlobal, Name: TiDBQueryLogMaxLen, Value: strconv.Itoa(DefTiDBQueryLogMaxLen), Type: TypeInt, MinValue: 0, MaxValue: 1073741824, SetGlobal: func(_ context.Context, s *SessionVars, val string) error {
		QueryLogMaxLen.Store(int32(TidbOptInt64(val, DefTiDBQueryLogMaxLen)))
		return nil
	}, GetGlobal: func(_ context.Context, s *SessionVars) (string, error) {
		return fmt.Sprint(QueryLogMaxLen.Load()), nil
	}},
	{Scope: ScopeGlobal, Name: TiDBCommitterConcurrency, Value: strconv.Itoa(DefTiDBCommitterConcurrency), Type: TypeInt, MinValue: 1, MaxValue: 10000, SetGlobal: func(_ context.Context, s *SessionVars, val string) error {
		tikvutil.CommitterConcurrency.Store(int32(TidbOptInt64(val, DefTiDBCommitterConcurrency)))
		cfg := config.GetGlobalConfig().GetTiKVConfig()
		tikvcfg.StoreGlobalConfig(cfg)
		return nil
	}, GetGlobal: func(_ context.Context, s *SessionVars) (string, error) {
		return fmt.Sprint(tikvutil.CommitterConcurrency.Load()), nil
	}},
	{Scope: ScopeGlobal, Name: TiDBMemQuotaAnalyze, Value: strconv.Itoa(DefTiDBMemQuotaAnalyze), Type: TypeInt, MinValue: -1, MaxValue: math.MaxInt64,
		GetGlobal: func(_ context.Context, s *SessionVars) (string, error) {
			return strconv.FormatInt(GetMemQuotaAnalyze(), 10), nil
		},
		SetGlobal: func(_ context.Context, s *SessionVars, val string) error {
			SetMemQuotaAnalyze(TidbOptInt64(val, DefTiDBMemQuotaAnalyze))
			return nil
		},
	},
	{Scope: ScopeGlobal | ScopeSession, Name: TiDBEnablePrepPlanCache, Value: BoolToOnOff(DefTiDBEnablePrepPlanCache), Type: TypeBool, SetSession: func(s *SessionVars, val string) error {
		s.EnablePreparedPlanCache = TiDBOptOn(val)
		return nil
	}},
	{Scope: ScopeGlobal | ScopeSession, Name: TiDBPrepPlanCacheSize, Value: strconv.FormatUint(uint64(DefTiDBPrepPlanCacheSize), 10), Type: TypeUnsigned, MinValue: 1, MaxValue: 100000, SetSession: func(s *SessionVars, val string) error {
		uVal, err := strconv.ParseUint(val, 10, 64)
		if err == nil {
			s.PreparedPlanCacheSize = uVal
		}
		return err
	}},
	{Scope: ScopeGlobal | ScopeSession, Name: TiDBEnablePrepPlanCacheMemoryMonitor, Value: BoolToOnOff(DefTiDBEnablePrepPlanCacheMemoryMonitor), Type: TypeBool, SetSession: func(s *SessionVars, val string) error {
		s.EnablePreparedPlanCacheMemoryMonitor = TiDBOptOn(val)
		return nil
	}},
	{Scope: ScopeGlobal, Name: TiDBPrepPlanCacheMemoryGuardRatio, Value: strconv.FormatFloat(DefTiDBPrepPlanCacheMemoryGuardRatio, 'f', -1, 64), Type: TypeFloat, MinValue: 0.0, MaxValue: 1.0, SetGlobal: func(_ context.Context, s *SessionVars, val string) error {
		f, err := strconv.ParseFloat(val, 64)
		if err == nil {
			PreparedPlanCacheMemoryGuardRatio.Store(f)
		}
		return err
	}, GetGlobal: func(_ context.Context, s *SessionVars) (string, error) {
		return strconv.FormatFloat(PreparedPlanCacheMemoryGuardRatio.Load(), 'f', -1, 64), nil
	}},
	{Scope: ScopeGlobal | ScopeSession, Name: TiDBEnableGeneralPlanCache, Value: BoolToOnOff(DefTiDBEnableGeneralPlanCache), Type: TypeBool, SetSession: func(s *SessionVars, val string) error {
		s.EnableGeneralPlanCache = TiDBOptOn(val)
		return nil
	}},
	{Scope: ScopeGlobal | ScopeSession, Name: TiDBGeneralPlanCacheSize, Value: strconv.FormatUint(uint64(DefTiDBGeneralPlanCacheSize), 10), Type: TypeUnsigned, MinValue: 1, MaxValue: 100000, SetSession: func(s *SessionVars, val string) error {
		uVal, err := strconv.ParseUint(val, 10, 64)
		if err == nil {
			s.GeneralPlanCacheSize = uVal
		}
		return err
	}},
	{Scope: ScopeGlobal, Name: TiDBMemOOMAction, Value: DefTiDBMemOOMAction, PossibleValues: []string{"CANCEL", "LOG"}, Type: TypeEnum,
		GetGlobal: func(_ context.Context, s *SessionVars) (string, error) {
			return OOMAction.Load(), nil
		},
		SetGlobal: func(_ context.Context, s *SessionVars, val string) error {
			OOMAction.Store(val)
			return nil
		}},
	{Scope: ScopeGlobal, Name: TiDBMaxAutoAnalyzeTime, Value: strconv.Itoa(DefTiDBMaxAutoAnalyzeTime), Type: TypeInt, MinValue: 0, MaxValue: math.MaxInt32,
		GetGlobal: func(_ context.Context, s *SessionVars) (string, error) {
			return strconv.FormatInt(MaxAutoAnalyzeTime.Load(), 10), nil
		},
		SetGlobal: func(_ context.Context, s *SessionVars, val string) error {
			num, err := strconv.ParseInt(val, 10, 64)
			if err == nil {
				MaxAutoAnalyzeTime.Store(num)
			}
			return err
		},
	},
	{Scope: ScopeGlobal, Name: TiDBEnableConcurrentDDL, Value: BoolToOnOff(DefTiDBEnableConcurrentDDL), Type: TypeBool, SetGlobal: func(_ context.Context, s *SessionVars, val string) error {
		if EnableConcurrentDDL.Load() != TiDBOptOn(val) {
			err := SwitchConcurrentDDL(TiDBOptOn(val))
			if err != nil {
				return err
			}
			EnableConcurrentDDL.Store(TiDBOptOn(val))
		}
		return nil
	}, GetGlobal: func(_ context.Context, s *SessionVars) (string, error) {
		return BoolToOnOff(EnableConcurrentDDL.Load()), nil
	}},
	{Scope: ScopeGlobal, Name: TiDBEnableMDL, Value: BoolToOnOff(DefTiDBEnableMDL), Type: TypeBool, SetGlobal: func(_ context.Context, vars *SessionVars, val string) error {
		if EnableMDL.Load() != TiDBOptOn(val) {
			err := SwitchMDL(TiDBOptOn(val))
			if err != nil {
				return err
			}
		}
		return nil
	}, GetGlobal: func(_ context.Context, vars *SessionVars) (string, error) {
		return BoolToOnOff(EnableMDL.Load()), nil
	}},
	{Scope: ScopeGlobal, Name: TiDBEnableNoopVariables, Value: BoolToOnOff(DefTiDBEnableNoopVariables), Type: TypeEnum, PossibleValues: []string{Off, On}, SetGlobal: func(_ context.Context, s *SessionVars, val string) error {
		EnableNoopVariables.Store(TiDBOptOn(val))
		return nil
	}, GetGlobal: func(_ context.Context, s *SessionVars) (string, error) {
		return BoolToOnOff(EnableNoopVariables.Load()), nil
	}},
	{Scope: ScopeGlobal, Name: TiDBEnableGCAwareMemoryTrack, Value: BoolToOnOff(DefEnableTiDBGCAwareMemoryTrack), Type: TypeBool, SetGlobal: func(_ context.Context, s *SessionVars, val string) error {
		memory.EnableGCAwareMemoryTrack.Store(TiDBOptOn(val))
		return nil
	}, GetGlobal: func(_ context.Context, s *SessionVars) (string, error) {
		return BoolToOnOff(memory.EnableGCAwareMemoryTrack.Load()), nil
	}},
	{Scope: ScopeGlobal, Name: TiDBEnableTmpStorageOnOOM, Value: BoolToOnOff(DefTiDBEnableTmpStorageOnOOM), Type: TypeBool, SetGlobal: func(_ context.Context, s *SessionVars, val string) error {
		EnableTmpStorageOnOOM.Store(TiDBOptOn(val))
		return nil
	}, GetGlobal: func(_ context.Context, s *SessionVars) (string, error) {
		return BoolToOnOff(EnableTmpStorageOnOOM.Load()), nil
	}},
	{Scope: ScopeGlobal, Name: TiDBMemoryUsageAlarmRatio, Value: strconv.FormatFloat(DefMemoryUsageAlarmRatio, 'f', -1, 64), Type: TypeFloat, MinValue: 0.0, MaxValue: 1.0, SetGlobal: func(_ context.Context, s *SessionVars, val string) error {
		MemoryUsageAlarmRatio.Store(tidbOptFloat64(val, DefMemoryUsageAlarmRatio))
		return nil
	}, GetGlobal: func(_ context.Context, s *SessionVars) (string, error) {
		return fmt.Sprintf("%g", MemoryUsageAlarmRatio.Load()), nil
	}},
	{Scope: ScopeGlobal, Name: TiDBMemoryUsageAlarmKeepRecordNum, Value: strconv.Itoa(DefMemoryUsageAlarmKeepRecordNum), Type: TypeInt, MinValue: 1, MaxValue: 10000, SetGlobal: func(_ context.Context, s *SessionVars, val string) error {
		MemoryUsageAlarmKeepRecordNum.Store(TidbOptInt64(val, DefMemoryUsageAlarmKeepRecordNum))
		return nil
	}, GetGlobal: func(_ context.Context, s *SessionVars) (string, error) {
		return fmt.Sprintf("%d", MemoryUsageAlarmKeepRecordNum.Load()), nil
	}},
<<<<<<< HEAD
	{Scope: ScopeGlobal, Name: TiDBEnablePlanReplayerCapture, Value: BoolToOnOff(false), Type: TypeBool,
		SetGlobal: func(ctx context.Context, s *SessionVars, val string) error {
			EnablePlanReplayerCapture.Store(TiDBOptOn(val))
			return nil
		}, GetGlobal: func(ctx context.Context, vars *SessionVars) (string, error) {
			return strconv.FormatBool(EnablePlanReplayerCapture.Load()), nil
		}},
	{Scope: ScopeGlobal, Name: TiDBPasswordReuseHistory, Value: strconv.Itoa(DefTiDBPasswordReuseHistory), Type: TypeUnsigned, MinValue: 0, MaxValue: math.MaxUint32,
		GetGlobal: func(_ context.Context, s *SessionVars) (string, error) {
			return strconv.FormatInt(PasswordHistory.Load(), 10), nil
		},
		SetGlobal: func(_ context.Context, s *SessionVars, val string) error {
			num, err := strconv.ParseInt(val, 10, 64)
			if err == nil {
				PasswordHistory.Store(num)
			}
			return err
		},
	},
	{Scope: ScopeGlobal, Name: TiDBPasswordReuseTime, Value: strconv.Itoa(DefTiDBPasswordReuseTime), Type: TypeUnsigned, MinValue: 0, MaxValue: math.MaxUint32,
		GetGlobal: func(_ context.Context, s *SessionVars) (string, error) {
			return strconv.FormatInt(PasswordReuseInterval.Load(), 10), nil
		},
		SetGlobal: func(_ context.Context, s *SessionVars, val string) error {
			num, err := strconv.ParseInt(val, 10, 64)
			if err == nil {
				PasswordReuseInterval.Store(num)
			}
			return err
		},
	},
=======
>>>>>>> ba35a37b

	/* The system variables below have GLOBAL and SESSION scope  */
	{Scope: ScopeGlobal | ScopeSession, Name: TiDBEnablePlanReplayerCapture, Value: BoolToOnOff(false), Type: TypeBool,
		SetSession: func(s *SessionVars, val string) error {
			s.EnablePlanReplayerCapture = TiDBOptOn(val)
			return nil
		},
		GetSession: func(vars *SessionVars) (string, error) {
			return strconv.FormatBool(vars.EnablePlanReplayerCapture), nil
		},
	},
	{Scope: ScopeGlobal | ScopeSession, Name: TiDBRowFormatVersion, Value: strconv.Itoa(DefTiDBRowFormatV1), Type: TypeUnsigned, MinValue: 1, MaxValue: 2, SetGlobal: func(_ context.Context, s *SessionVars, val string) error {
		SetDDLReorgRowFormat(TidbOptInt64(val, DefTiDBRowFormatV2))
		return nil
	}, SetSession: func(s *SessionVars, val string) error {
		formatVersion := TidbOptInt64(val, DefTiDBRowFormatV1)
		if formatVersion == DefTiDBRowFormatV1 {
			s.RowEncoder.Enable = false
		} else if formatVersion == DefTiDBRowFormatV2 {
			s.RowEncoder.Enable = true
		}
		return nil
	}},
	{Scope: ScopeGlobal | ScopeSession, Name: SQLSelectLimit, Value: "18446744073709551615", Type: TypeUnsigned, MinValue: 0, MaxValue: math.MaxUint64, SetSession: func(s *SessionVars, val string) error {
		result, err := strconv.ParseUint(val, 10, 64)
		if err != nil {
			return errors.Trace(err)
		}
		s.SelectLimit = result
		return nil
	}},
	{Scope: ScopeGlobal | ScopeSession, Name: DefaultWeekFormat, Value: "0", Type: TypeUnsigned, MinValue: 0, MaxValue: 7},
	{Scope: ScopeGlobal | ScopeSession, Name: SQLModeVar, Value: mysql.DefaultSQLMode, IsHintUpdatable: true, Validation: func(vars *SessionVars, normalizedValue string, originalValue string, scope ScopeFlag) (string, error) {
		// Ensure the SQL mode parses
		normalizedValue = mysql.FormatSQLModeStr(normalizedValue)
		if _, err := mysql.GetSQLMode(normalizedValue); err != nil {
			return originalValue, err
		}
		return normalizedValue, nil
	}, SetSession: func(s *SessionVars, val string) error {
		val = mysql.FormatSQLModeStr(val)
		// Modes is a list of different modes separated by commas.
		sqlMode, err := mysql.GetSQLMode(val)
		if err != nil {
			return errors.Trace(err)
		}
		s.StrictSQLMode = sqlMode.HasStrictMode()
		s.SQLMode = sqlMode
		s.SetStatusFlag(mysql.ServerStatusNoBackslashEscaped, sqlMode.HasNoBackslashEscapesMode())
		return nil
	}},
	{Scope: ScopeGlobal | ScopeSession, Name: MaxExecutionTime, Value: "0", Type: TypeUnsigned, MinValue: 0, MaxValue: math.MaxInt32, IsHintUpdatable: true, SetSession: func(s *SessionVars, val string) error {
		timeoutMS := tidbOptPositiveInt32(val, 0)
		s.MaxExecutionTime = uint64(timeoutMS)
		return nil
	}},
	{Scope: ScopeGlobal | ScopeSession, Name: CollationServer, Value: mysql.DefaultCollationName, Validation: func(vars *SessionVars, normalizedValue string, originalValue string, scope ScopeFlag) (string, error) {
		return checkCollation(vars, normalizedValue, originalValue, scope)
	}, SetSession: func(s *SessionVars, val string) error {
		if coll, err := collate.GetCollationByName(val); err == nil {
			s.systems[CharacterSetServer] = coll.CharsetName
		}
		return nil
	}},
	{Scope: ScopeGlobal | ScopeSession, Name: SQLLogBin, Value: On, Type: TypeBool},
	{Scope: ScopeGlobal | ScopeSession, Name: TimeZone, Value: "SYSTEM", IsHintUpdatable: true, Validation: func(vars *SessionVars, normalizedValue string, originalValue string, scope ScopeFlag) (string, error) {
		if strings.EqualFold(normalizedValue, "SYSTEM") {
			return "SYSTEM", nil
		}
		_, err := parseTimeZone(normalizedValue)
		return normalizedValue, err
	}, SetSession: func(s *SessionVars, val string) error {
		tz, err := parseTimeZone(val)
		if err != nil {
			return err
		}
		s.TimeZone = tz
		return nil
	}},
	{Scope: ScopeGlobal | ScopeSession, Name: ForeignKeyChecks, Value: BoolToOnOff(DefTiDBForeignKeyChecks), Type: TypeBool, Validation: func(vars *SessionVars, normalizedValue string, originalValue string, scope ScopeFlag) (string, error) {
		if TiDBOptOn(normalizedValue) {
			vars.ForeignKeyChecks = true
			return On, nil
		} else if !TiDBOptOn(normalizedValue) {
			vars.ForeignKeyChecks = false
			return Off, nil
		}
		return normalizedValue, ErrWrongValueForVar.GenWithStackByArgs(ForeignKeyChecks, originalValue)
	}},
	{Scope: ScopeGlobal, Name: TiDBEnableForeignKey, Value: BoolToOnOff(false), Type: TypeBool, SetGlobal: func(_ context.Context, s *SessionVars, val string) error {
		EnableForeignKey.Store(TiDBOptOn(val))
		return nil
	}, GetGlobal: func(_ context.Context, s *SessionVars) (string, error) {
		return BoolToOnOff(EnableForeignKey.Load()), nil
	}},
	{Scope: ScopeGlobal | ScopeSession, Name: CollationDatabase, Value: mysql.DefaultCollationName, skipInit: true, Validation: func(vars *SessionVars, normalizedValue string, originalValue string, scope ScopeFlag) (string, error) {
		return checkCollation(vars, normalizedValue, originalValue, scope)
	}, SetSession: func(s *SessionVars, val string) error {
		if coll, err := collate.GetCollationByName(val); err == nil {
			s.systems[CharsetDatabase] = coll.CharsetName
		}
		return nil
	}},
	{Scope: ScopeGlobal | ScopeSession, Name: AutoIncrementIncrement, Value: strconv.FormatInt(DefAutoIncrementIncrement, 10), Type: TypeUnsigned, MinValue: 1, MaxValue: math.MaxUint16, SetSession: func(s *SessionVars, val string) error {
		// AutoIncrementIncrement is valid in [1, 65535].
		s.AutoIncrementIncrement = tidbOptPositiveInt32(val, DefAutoIncrementIncrement)
		return nil
	}},
	{Scope: ScopeGlobal | ScopeSession, Name: AutoIncrementOffset, Value: strconv.FormatInt(DefAutoIncrementOffset, 10), Type: TypeUnsigned, MinValue: 1, MaxValue: math.MaxUint16, SetSession: func(s *SessionVars, val string) error {
		// AutoIncrementOffset is valid in [1, 65535].
		s.AutoIncrementOffset = tidbOptPositiveInt32(val, DefAutoIncrementOffset)
		return nil
	}},
	{Scope: ScopeGlobal | ScopeSession, Name: CharacterSetClient, Value: mysql.DefaultCharset, Validation: func(vars *SessionVars, normalizedValue string, originalValue string, scope ScopeFlag) (string, error) {
		return checkCharacterSet(normalizedValue, CharacterSetClient)
	}},
	{Scope: ScopeGlobal | ScopeSession, Name: CharacterSetResults, Value: mysql.DefaultCharset, Validation: func(vars *SessionVars, normalizedValue string, originalValue string, scope ScopeFlag) (string, error) {
		if normalizedValue == "" {
			return normalizedValue, nil
		}
		return checkCharacterSet(normalizedValue, "")
	}},
	{Scope: ScopeGlobal | ScopeSession, Name: TxnIsolation, Value: "REPEATABLE-READ", Type: TypeEnum, Aliases: []string{TransactionIsolation}, PossibleValues: []string{"READ-UNCOMMITTED", "READ-COMMITTED", "REPEATABLE-READ", "SERIALIZABLE"}, Validation: func(vars *SessionVars, normalizedValue string, originalValue string, scope ScopeFlag) (string, error) {
		// MySQL appends a warning here for tx_isolation is deprecated
		// TiDB doesn't currently, but may in future. It is still commonly used by applications
		// So it might be noisy to do so.
		return checkIsolationLevel(vars, normalizedValue, originalValue, scope)
	}},
	{Scope: ScopeGlobal | ScopeSession, Name: TransactionIsolation, Value: "REPEATABLE-READ", Type: TypeEnum, Aliases: []string{TxnIsolation}, PossibleValues: []string{"READ-UNCOMMITTED", "READ-COMMITTED", "REPEATABLE-READ", "SERIALIZABLE"}, Validation: func(vars *SessionVars, normalizedValue string, originalValue string, scope ScopeFlag) (string, error) {
		return checkIsolationLevel(vars, normalizedValue, originalValue, scope)
	}},
	{Scope: ScopeGlobal | ScopeSession, Name: CollationConnection, Value: mysql.DefaultCollationName, skipInit: true, Validation: func(vars *SessionVars, normalizedValue string, originalValue string, scope ScopeFlag) (string, error) {
		return checkCollation(vars, normalizedValue, originalValue, scope)
	}, SetSession: func(s *SessionVars, val string) error {
		if coll, err := collate.GetCollationByName(val); err == nil {
			s.systems[CharacterSetConnection] = coll.CharsetName
		}
		return nil
	}},
	{Scope: ScopeGlobal | ScopeSession, Name: AutoCommit, Value: On, Type: TypeBool, SetSession: func(s *SessionVars, val string) error {
		isAutocommit := TiDBOptOn(val)
		// Implicitly commit the possible ongoing transaction if mode is changed from off to on.
		if !s.IsAutocommit() && isAutocommit {
			s.SetInTxn(false)
		}
		s.SetStatusFlag(mysql.ServerStatusAutocommit, isAutocommit)
		return nil
	}},
	{Scope: ScopeGlobal | ScopeSession, Name: CharsetDatabase, Value: mysql.DefaultCharset, skipInit: true, Validation: func(vars *SessionVars, normalizedValue string, originalValue string, scope ScopeFlag) (string, error) {
		return checkCharacterSet(normalizedValue, CharsetDatabase)
	}, SetSession: func(s *SessionVars, val string) error {
		if cs, err := charset.GetCharsetInfo(val); err == nil {
			s.systems[CollationDatabase] = cs.DefaultCollation
		}
		return nil
	}},
	{Scope: ScopeGlobal | ScopeSession, Name: WaitTimeout, Value: strconv.FormatInt(DefWaitTimeout, 10), Type: TypeUnsigned, MinValue: 0, MaxValue: secondsPerYear},
	{Scope: ScopeGlobal | ScopeSession, Name: InteractiveTimeout, Value: "28800", Type: TypeUnsigned, MinValue: 1, MaxValue: secondsPerYear},
	{Scope: ScopeGlobal | ScopeSession, Name: InnodbLockWaitTimeout, Value: strconv.FormatInt(DefInnodbLockWaitTimeout, 10), Type: TypeUnsigned, MinValue: 1, MaxValue: 3600, SetSession: func(s *SessionVars, val string) error {
		lockWaitSec := TidbOptInt64(val, DefInnodbLockWaitTimeout)
		s.LockWaitTimeout = lockWaitSec * 1000
		return nil
	}},
	{Scope: ScopeGlobal | ScopeSession, Name: GroupConcatMaxLen, Value: "1024", IsHintUpdatable: true, Type: TypeUnsigned, MinValue: 4, MaxValue: math.MaxUint64, Validation: func(vars *SessionVars, normalizedValue string, originalValue string, scope ScopeFlag) (string, error) {
		// https://dev.mysql.com/doc/refman/8.0/en/server-system-variables.html#sysvar_group_concat_max_len
		// Minimum Value 4
		// Maximum Value (64-bit platforms) 18446744073709551615
		// Maximum Value (32-bit platforms) 4294967295
		if mathutil.IntBits == 32 {
			if val, err := strconv.ParseUint(normalizedValue, 10, 64); err == nil {
				if val > uint64(math.MaxUint32) {
					vars.StmtCtx.AppendWarning(ErrTruncatedWrongValue.GenWithStackByArgs(GroupConcatMaxLen, originalValue))
					return strconv.FormatInt(int64(math.MaxUint32), 10), nil
				}
			}
		}
		return normalizedValue, nil
	}},
	{Scope: ScopeGlobal | ScopeSession, Name: CharacterSetConnection, Value: mysql.DefaultCharset, skipInit: true, Validation: func(vars *SessionVars, normalizedValue string, originalValue string, scope ScopeFlag) (string, error) {
		return checkCharacterSet(normalizedValue, CharacterSetConnection)
	}, SetSession: func(s *SessionVars, val string) error {
		if cs, err := charset.GetCharsetInfo(val); err == nil {
			s.systems[CollationConnection] = cs.DefaultCollation
		}
		return nil
	}},
	{Scope: ScopeGlobal | ScopeSession, Name: CharacterSetServer, Value: mysql.DefaultCharset, skipInit: true, Validation: func(vars *SessionVars, normalizedValue string, originalValue string, scope ScopeFlag) (string, error) {
		return checkCharacterSet(normalizedValue, CharacterSetServer)
	}, SetSession: func(s *SessionVars, val string) error {
		if cs, err := charset.GetCharsetInfo(val); err == nil {
			s.systems[CollationServer] = cs.DefaultCollation
		}
		return nil
	}},
	{Scope: ScopeGlobal | ScopeSession, Name: MaxAllowedPacket, Value: strconv.FormatUint(DefMaxAllowedPacket, 10), Type: TypeUnsigned, MinValue: 1024, MaxValue: MaxOfMaxAllowedPacket,
		Validation: func(vars *SessionVars, normalizedValue string, originalValue string, scope ScopeFlag) (string, error) {
			if vars.StmtCtx.StmtType == "Set" && scope == ScopeSession {
				err := ErrReadOnly.GenWithStackByArgs("SESSION", MaxAllowedPacket, "GLOBAL")
				return normalizedValue, err
			}
			// Truncate the value of max_allowed_packet to be a multiple of 1024,
			// nonmultiples are rounded down to the nearest multiple.
			u, err := strconv.ParseUint(normalizedValue, 10, 64)
			if err != nil {
				return normalizedValue, err
			}
			remainder := u % 1024
			if remainder != 0 {
				vars.StmtCtx.AppendWarning(ErrTruncatedWrongValue.GenWithStackByArgs(MaxAllowedPacket, normalizedValue))
				u -= remainder
			}
			return strconv.FormatUint(u, 10), nil
		},
		GetSession: func(s *SessionVars) (string, error) {
			return strconv.FormatUint(s.MaxAllowedPacket, 10), nil
		},
		SetSession: func(s *SessionVars, val string) error {
			var err error
			if s.MaxAllowedPacket, err = strconv.ParseUint(val, 10, 64); err != nil {
				return err
			}
			return nil
		},
	},
	{Scope: ScopeGlobal | ScopeSession, Name: WindowingUseHighPrecision, Value: On, Type: TypeBool, IsHintUpdatable: true, SetSession: func(s *SessionVars, val string) error {
		s.WindowingUseHighPrecision = TiDBOptOn(val)
		return nil
	}},
	{Scope: ScopeGlobal | ScopeSession, Name: BlockEncryptionMode, Value: "aes-128-ecb", Type: TypeEnum, PossibleValues: []string{"aes-128-ecb", "aes-192-ecb", "aes-256-ecb", "aes-128-cbc", "aes-192-cbc", "aes-256-cbc", "aes-128-ofb", "aes-192-ofb", "aes-256-ofb", "aes-128-cfb", "aes-192-cfb", "aes-256-cfb"}},
	/* TiDB specific variables */
	{Scope: ScopeGlobal | ScopeSession, Name: TiDBAllowMPPExecution, Type: TypeBool, Value: BoolToOnOff(DefTiDBAllowMPPExecution), SetSession: func(s *SessionVars, val string) error {
		s.allowMPPExecution = TiDBOptOn(val)
		return nil
	}},
	{Scope: ScopeGlobal | ScopeSession, Name: TiFlashFastScan, Type: TypeBool, Value: BoolToOnOff(DefTiFlashFastScan), SetSession: func(s *SessionVars, val string) error {
		s.TiFlashFastScan = TiDBOptOn(val)
		return nil
	}},
	{Scope: ScopeGlobal | ScopeSession, Name: TiDBMPPStoreFailTTL, Type: TypeStr, Value: DefTiDBMPPStoreFailTTL, SetSession: func(s *SessionVars, val string) error {
		s.MPPStoreFailTTL = val
		return nil
	}},
	{Scope: ScopeGlobal | ScopeSession, Name: TiDBHashExchangeWithNewCollation, Type: TypeBool, Value: BoolToOnOff(DefTiDBHashExchangeWithNewCollation), SetSession: func(s *SessionVars, val string) error {
		s.HashExchangeWithNewCollation = TiDBOptOn(val)
		return nil
	}},
	{Scope: ScopeGlobal | ScopeSession, Name: TiDBBCJThresholdCount, Value: strconv.Itoa(DefBroadcastJoinThresholdCount), Type: TypeInt, MinValue: 0, MaxValue: math.MaxInt64, SetSession: func(s *SessionVars, val string) error {
		s.BroadcastJoinThresholdCount = TidbOptInt64(val, DefBroadcastJoinThresholdCount)
		return nil
	}},
	{Scope: ScopeGlobal | ScopeSession, Name: TiDBBCJThresholdSize, Value: strconv.Itoa(DefBroadcastJoinThresholdSize), Type: TypeInt, MinValue: 0, MaxValue: math.MaxInt64, SetSession: func(s *SessionVars, val string) error {
		s.BroadcastJoinThresholdSize = TidbOptInt64(val, DefBroadcastJoinThresholdSize)
		return nil
	}},
	{Scope: ScopeGlobal | ScopeSession, Name: TiDBBuildStatsConcurrency, Value: strconv.Itoa(DefBuildStatsConcurrency), Type: TypeInt, MinValue: 1, MaxValue: MaxConfigurableConcurrency},
	{Scope: ScopeGlobal | ScopeSession, Name: TiDBOptCartesianBCJ, Value: strconv.Itoa(DefOptCartesianBCJ), Type: TypeInt, MinValue: 0, MaxValue: 2, SetSession: func(s *SessionVars, val string) error {
		s.AllowCartesianBCJ = TidbOptInt(val, DefOptCartesianBCJ)
		return nil
	}},
	{Scope: ScopeGlobal | ScopeSession, Name: TiDBOptMPPOuterJoinFixedBuildSide, Value: BoolToOnOff(DefOptMPPOuterJoinFixedBuildSide), Type: TypeBool, SetSession: func(s *SessionVars, val string) error {
		s.MPPOuterJoinFixedBuildSide = TiDBOptOn(val)
		return nil
	}},
	{Scope: ScopeGlobal | ScopeSession, Name: TiDBExecutorConcurrency, Value: strconv.Itoa(DefExecutorConcurrency), Type: TypeUnsigned, MinValue: 1, MaxValue: MaxConfigurableConcurrency, SetSession: func(s *SessionVars, val string) error {
		s.ExecutorConcurrency = tidbOptPositiveInt32(val, DefExecutorConcurrency)
		return nil
	}},
	{Scope: ScopeGlobal | ScopeSession, Name: TiDBDistSQLScanConcurrency, Value: strconv.Itoa(DefDistSQLScanConcurrency), Type: TypeUnsigned, MinValue: 1, MaxValue: MaxConfigurableConcurrency, SetSession: func(s *SessionVars, val string) error {
		s.distSQLScanConcurrency = tidbOptPositiveInt32(val, DefDistSQLScanConcurrency)
		return nil
	}},
	{Scope: ScopeGlobal | ScopeSession, Name: TiDBOptInSubqToJoinAndAgg, Value: BoolToOnOff(DefOptInSubqToJoinAndAgg), Type: TypeBool, SetSession: func(s *SessionVars, val string) error {
		s.SetAllowInSubqToJoinAndAgg(TiDBOptOn(val))
		return nil
	}},
	{Scope: ScopeGlobal | ScopeSession, Name: TiDBOptPreferRangeScan, Value: BoolToOnOff(DefOptPreferRangeScan), Type: TypeBool, IsHintUpdatable: true, SetSession: func(s *SessionVars, val string) error {
		s.SetAllowPreferRangeScan(TiDBOptOn(val))
		return nil
	}},
	{Scope: ScopeGlobal | ScopeSession, Name: TiDBOptLimitPushDownThreshold, Value: strconv.Itoa(DefOptLimitPushDownThreshold), Type: TypeUnsigned, MinValue: 0, MaxValue: math.MaxInt32, SetSession: func(s *SessionVars, val string) error {
		s.LimitPushDownThreshold = TidbOptInt64(val, DefOptLimitPushDownThreshold)
		return nil
	}},
	{Scope: ScopeGlobal | ScopeSession, Name: TiDBOptCorrelationThreshold, Value: strconv.FormatFloat(DefOptCorrelationThreshold, 'f', -1, 64), Type: TypeFloat, MinValue: 0, MaxValue: 1, SetSession: func(s *SessionVars, val string) error {
		s.CorrelationThreshold = tidbOptFloat64(val, DefOptCorrelationThreshold)
		return nil
	}},
	{Scope: ScopeGlobal | ScopeSession, Name: TiDBOptEnableCorrelationAdjustment, Value: BoolToOnOff(DefOptEnableCorrelationAdjustment), Type: TypeBool, SetSession: func(s *SessionVars, val string) error {
		s.EnableCorrelationAdjustment = TiDBOptOn(val)
		return nil
	}},
	{Scope: ScopeGlobal | ScopeSession, Name: TiDBOptCorrelationExpFactor, Value: strconv.Itoa(DefOptCorrelationExpFactor), Type: TypeUnsigned, MinValue: 0, MaxValue: math.MaxInt32, SetSession: func(s *SessionVars, val string) error {
		s.CorrelationExpFactor = int(TidbOptInt64(val, DefOptCorrelationExpFactor))
		return nil
	}},
	{Scope: ScopeGlobal | ScopeSession, Name: TiDBOptCPUFactor, Value: strconv.FormatFloat(DefOptCPUFactor, 'f', -1, 64), Type: TypeFloat, MinValue: 0, MaxValue: math.MaxUint64, SetSession: func(s *SessionVars, val string) error {
		s.cpuFactor = tidbOptFloat64(val, DefOptCPUFactor)
		return nil
	}},
	{Scope: ScopeGlobal | ScopeSession, Name: TiDBOptTiFlashConcurrencyFactor, Value: strconv.FormatFloat(DefOptTiFlashConcurrencyFactor, 'f', -1, 64), skipInit: true, Type: TypeFloat, MinValue: 1, MaxValue: math.MaxUint64, SetSession: func(s *SessionVars, val string) error {
		s.CopTiFlashConcurrencyFactor = tidbOptFloat64(val, DefOptTiFlashConcurrencyFactor)
		return nil
	}},
	{Scope: ScopeGlobal | ScopeSession, Name: TiDBOptCopCPUFactor, Value: strconv.FormatFloat(DefOptCopCPUFactor, 'f', -1, 64), Type: TypeFloat, MinValue: 0, MaxValue: math.MaxUint64, SetSession: func(s *SessionVars, val string) error {
		s.copCPUFactor = tidbOptFloat64(val, DefOptCopCPUFactor)
		return nil
	}},
	{Scope: ScopeGlobal | ScopeSession, Name: TiDBOptNetworkFactor, Value: strconv.FormatFloat(DefOptNetworkFactor, 'f', -1, 64), Type: TypeFloat, MinValue: 0, MaxValue: math.MaxUint64, SetSession: func(s *SessionVars, val string) error {
		s.networkFactor = tidbOptFloat64(val, DefOptNetworkFactor)
		return nil
	}},
	{Scope: ScopeGlobal | ScopeSession, Name: TiDBOptScanFactor, Value: strconv.FormatFloat(DefOptScanFactor, 'f', -1, 64), Type: TypeFloat, MinValue: 0, MaxValue: math.MaxUint64, SetSession: func(s *SessionVars, val string) error {
		s.scanFactor = tidbOptFloat64(val, DefOptScanFactor)
		return nil
	}},
	{Scope: ScopeGlobal | ScopeSession, Name: TiDBOptDescScanFactor, Value: strconv.FormatFloat(DefOptDescScanFactor, 'f', -1, 64), Type: TypeFloat, MinValue: 0, MaxValue: math.MaxUint64, SetSession: func(s *SessionVars, val string) error {
		s.descScanFactor = tidbOptFloat64(val, DefOptDescScanFactor)
		return nil
	}},
	{Scope: ScopeGlobal | ScopeSession, Name: TiDBOptSeekFactor, Value: strconv.FormatFloat(DefOptSeekFactor, 'f', -1, 64), skipInit: true, Type: TypeFloat, MinValue: 0, MaxValue: math.MaxUint64, SetSession: func(s *SessionVars, val string) error {
		s.seekFactor = tidbOptFloat64(val, DefOptSeekFactor)
		return nil
	}},
	{Scope: ScopeGlobal | ScopeSession, Name: TiDBOptMemoryFactor, Value: strconv.FormatFloat(DefOptMemoryFactor, 'f', -1, 64), Type: TypeFloat, MinValue: 0, MaxValue: math.MaxUint64, SetSession: func(s *SessionVars, val string) error {
		s.memoryFactor = tidbOptFloat64(val, DefOptMemoryFactor)
		return nil
	}},
	{Scope: ScopeGlobal | ScopeSession, Name: TiDBOptDiskFactor, Value: strconv.FormatFloat(DefOptDiskFactor, 'f', -1, 64), Type: TypeFloat, MinValue: 0, MaxValue: math.MaxUint64, SetSession: func(s *SessionVars, val string) error {
		s.diskFactor = tidbOptFloat64(val, DefOptDiskFactor)
		return nil
	}},
	{Scope: ScopeGlobal | ScopeSession, Name: TiDBOptimizerEnableNewOnlyFullGroupByCheck, Value: BoolToOnOff(DefTiDBOptimizerEnableNewOFGB), Type: TypeBool, SetSession: func(s *SessionVars, val string) error {
		s.OptimizerEnableNewOnlyFullGroupByCheck = TiDBOptOn(val)
		return nil
	}},
	{Scope: ScopeGlobal | ScopeSession, Name: TiDBOptConcurrencyFactor, Value: strconv.FormatFloat(DefOptConcurrencyFactor, 'f', -1, 64), Type: TypeFloat, MinValue: 0, MaxValue: math.MaxUint64, SetSession: func(s *SessionVars, val string) error {
		s.concurrencyFactor = tidbOptFloat64(val, DefOptConcurrencyFactor)
		return nil
	}},
	{Scope: ScopeGlobal | ScopeSession, Name: TiDBOptForceInlineCTE, Value: BoolToOnOff(DefOptForceInlineCTE), Type: TypeBool, SetSession: func(s *SessionVars, val string) error {
		s.enableForceInlineCTE = TiDBOptOn(val)
		return nil
	}},
	{Scope: ScopeGlobal | ScopeSession, Name: TiDBIndexJoinBatchSize, Value: strconv.Itoa(DefIndexJoinBatchSize), Type: TypeUnsigned, MinValue: 1, MaxValue: math.MaxInt32, SetSession: func(s *SessionVars, val string) error {
		s.IndexJoinBatchSize = tidbOptPositiveInt32(val, DefIndexJoinBatchSize)
		return nil
	}},
	{Scope: ScopeGlobal | ScopeSession, Name: TiDBIndexLookupSize, Value: strconv.Itoa(DefIndexLookupSize), Type: TypeUnsigned, MinValue: 1, MaxValue: math.MaxInt32, SetSession: func(s *SessionVars, val string) error {
		s.IndexLookupSize = tidbOptPositiveInt32(val, DefIndexLookupSize)
		return nil
	}},
	{Scope: ScopeGlobal | ScopeSession, Name: TiDBIndexLookupConcurrency, Value: strconv.Itoa(DefIndexLookupConcurrency), Type: TypeInt, MinValue: 1, MaxValue: MaxConfigurableConcurrency, AllowAutoValue: true, SetSession: func(s *SessionVars, val string) error {
		s.indexLookupConcurrency = tidbOptPositiveInt32(val, ConcurrencyUnset)
		return nil
	}, Validation: func(vars *SessionVars, normalizedValue string, originalValue string, scope ScopeFlag) (string, error) {
		appendDeprecationWarning(vars, TiDBIndexLookupConcurrency, TiDBExecutorConcurrency)
		return normalizedValue, nil
	}},
	{Scope: ScopeGlobal | ScopeSession, Name: TiDBIndexLookupJoinConcurrency, Value: strconv.Itoa(DefIndexLookupJoinConcurrency), Type: TypeInt, MinValue: 1, MaxValue: MaxConfigurableConcurrency, AllowAutoValue: true, SetSession: func(s *SessionVars, val string) error {
		s.indexLookupJoinConcurrency = tidbOptPositiveInt32(val, ConcurrencyUnset)
		return nil
	}, Validation: func(vars *SessionVars, normalizedValue string, originalValue string, scope ScopeFlag) (string, error) {
		appendDeprecationWarning(vars, TiDBIndexLookupJoinConcurrency, TiDBExecutorConcurrency)
		return normalizedValue, nil
	}},
	{Scope: ScopeGlobal | ScopeSession, Name: TiDBIndexSerialScanConcurrency, Value: strconv.Itoa(DefIndexSerialScanConcurrency), Type: TypeUnsigned, MinValue: 1, MaxValue: MaxConfigurableConcurrency, SetSession: func(s *SessionVars, val string) error {
		s.indexSerialScanConcurrency = tidbOptPositiveInt32(val, DefIndexSerialScanConcurrency)
		return nil
	}},
	{Scope: ScopeGlobal | ScopeSession, Name: TiDBSkipUTF8Check, Value: BoolToOnOff(DefSkipUTF8Check), Type: TypeBool, SetSession: func(s *SessionVars, val string) error {
		s.SkipUTF8Check = TiDBOptOn(val)
		return nil
	}},
	{Scope: ScopeGlobal | ScopeSession, Name: TiDBSkipASCIICheck, Value: BoolToOnOff(DefSkipASCIICheck), Type: TypeBool, SetSession: func(s *SessionVars, val string) error {
		s.SkipASCIICheck = TiDBOptOn(val)
		return nil
	}},
	{Scope: ScopeGlobal | ScopeSession, Name: TiDBDMLBatchSize, Value: strconv.Itoa(DefDMLBatchSize), Type: TypeUnsigned, MinValue: 0, MaxValue: math.MaxInt32, SetSession: func(s *SessionVars, val string) error {
		s.DMLBatchSize = int(TidbOptInt64(val, DefDMLBatchSize))
		return nil
	}},
	{Scope: ScopeGlobal | ScopeSession, Name: TiDBMaxChunkSize, Value: strconv.Itoa(DefMaxChunkSize), Type: TypeUnsigned, MinValue: maxChunkSizeLowerBound, MaxValue: math.MaxInt32, SetSession: func(s *SessionVars, val string) error {
		s.MaxChunkSize = tidbOptPositiveInt32(val, DefMaxChunkSize)
		return nil
	}},
	{Scope: ScopeGlobal | ScopeSession, Name: TiDBAllowBatchCop, Value: strconv.Itoa(DefTiDBAllowBatchCop), Type: TypeInt, MinValue: 0, MaxValue: 2, SetSession: func(s *SessionVars, val string) error {
		s.AllowBatchCop = int(TidbOptInt64(val, DefTiDBAllowBatchCop))
		return nil
	}},
	{Scope: ScopeGlobal | ScopeSession, Name: TiDBInitChunkSize, Value: strconv.Itoa(DefInitChunkSize), Type: TypeUnsigned, MinValue: 1, MaxValue: initChunkSizeUpperBound, SetSession: func(s *SessionVars, val string) error {
		s.InitChunkSize = tidbOptPositiveInt32(val, DefInitChunkSize)
		return nil
	}},
	{Scope: ScopeGlobal | ScopeSession, Name: TiDBEnableCascadesPlanner, Value: Off, Type: TypeBool, SetSession: func(s *SessionVars, val string) error {
		s.SetEnableCascadesPlanner(TiDBOptOn(val))
		return nil
	}},
	{Scope: ScopeGlobal | ScopeSession, Name: TiDBEnableIndexMerge, Value: BoolToOnOff(DefTiDBEnableIndexMerge), Type: TypeBool, SetSession: func(s *SessionVars, val string) error {
		s.SetEnableIndexMerge(TiDBOptOn(val))
		return nil
	}},
	{Scope: ScopeGlobal | ScopeSession, Name: TiDBEnableTablePartition, Value: On, Type: TypeEnum, PossibleValues: []string{Off, On, "AUTO"}, SetSession: func(s *SessionVars, val string) error {
		s.EnableTablePartition = val
		return nil
	}},
	{Scope: ScopeGlobal | ScopeSession, Name: TiDBEnableListTablePartition, Value: On, Type: TypeBool, SetSession: func(s *SessionVars, val string) error {
		s.EnableListTablePartition = TiDBOptOn(val)
		return nil
	}},
	{Scope: ScopeGlobal | ScopeSession, Name: TiDBHashJoinConcurrency, Value: strconv.Itoa(DefTiDBHashJoinConcurrency), Type: TypeInt, MinValue: 1, MaxValue: MaxConfigurableConcurrency, AllowAutoValue: true, SetSession: func(s *SessionVars, val string) error {
		s.hashJoinConcurrency = tidbOptPositiveInt32(val, ConcurrencyUnset)
		return nil
	}, Validation: func(vars *SessionVars, normalizedValue string, originalValue string, scope ScopeFlag) (string, error) {
		appendDeprecationWarning(vars, TiDBHashJoinConcurrency, TiDBExecutorConcurrency)
		return normalizedValue, nil
	}},
	{Scope: ScopeGlobal | ScopeSession, Name: TiDBProjectionConcurrency, Value: strconv.Itoa(DefTiDBProjectionConcurrency), Type: TypeInt, MinValue: -1, MaxValue: MaxConfigurableConcurrency, SetSession: func(s *SessionVars, val string) error {
		s.projectionConcurrency = tidbOptPositiveInt32(val, ConcurrencyUnset)
		return nil
	}, Validation: func(vars *SessionVars, normalizedValue string, originalValue string, scope ScopeFlag) (string, error) {
		appendDeprecationWarning(vars, TiDBProjectionConcurrency, TiDBExecutorConcurrency)
		return normalizedValue, nil
	}},
	{Scope: ScopeGlobal | ScopeSession, Name: TiDBHashAggPartialConcurrency, Value: strconv.Itoa(DefTiDBHashAggPartialConcurrency), Type: TypeInt, MinValue: 1, MaxValue: MaxConfigurableConcurrency, AllowAutoValue: true, SetSession: func(s *SessionVars, val string) error {
		s.hashAggPartialConcurrency = tidbOptPositiveInt32(val, ConcurrencyUnset)
		return nil
	}, Validation: func(vars *SessionVars, normalizedValue string, originalValue string, scope ScopeFlag) (string, error) {
		appendDeprecationWarning(vars, TiDBHashAggPartialConcurrency, TiDBExecutorConcurrency)
		return normalizedValue, nil
	}},
	{Scope: ScopeGlobal | ScopeSession, Name: TiDBHashAggFinalConcurrency, Value: strconv.Itoa(DefTiDBHashAggFinalConcurrency), Type: TypeInt, MinValue: 1, MaxValue: MaxConfigurableConcurrency, AllowAutoValue: true, SetSession: func(s *SessionVars, val string) error {
		s.hashAggFinalConcurrency = tidbOptPositiveInt32(val, ConcurrencyUnset)
		return nil
	}, Validation: func(vars *SessionVars, normalizedValue string, originalValue string, scope ScopeFlag) (string, error) {
		appendDeprecationWarning(vars, TiDBHashAggFinalConcurrency, TiDBExecutorConcurrency)
		return normalizedValue, nil
	}},
	{Scope: ScopeGlobal | ScopeSession, Name: TiDBWindowConcurrency, Value: strconv.Itoa(DefTiDBWindowConcurrency), Type: TypeInt, MinValue: 1, MaxValue: MaxConfigurableConcurrency, AllowAutoValue: true, SetSession: func(s *SessionVars, val string) error {
		s.windowConcurrency = tidbOptPositiveInt32(val, ConcurrencyUnset)
		return nil
	}, Validation: func(vars *SessionVars, normalizedValue string, originalValue string, scope ScopeFlag) (string, error) {
		appendDeprecationWarning(vars, TiDBWindowConcurrency, TiDBExecutorConcurrency)
		return normalizedValue, nil
	}},
	{Scope: ScopeGlobal | ScopeSession, Name: TiDBMergeJoinConcurrency, Value: strconv.Itoa(DefTiDBMergeJoinConcurrency), Type: TypeInt, MinValue: 1, MaxValue: MaxConfigurableConcurrency, AllowAutoValue: true, SetSession: func(s *SessionVars, val string) error {
		s.mergeJoinConcurrency = tidbOptPositiveInt32(val, ConcurrencyUnset)
		return nil
	}, Validation: func(vars *SessionVars, normalizedValue string, originalValue string, scope ScopeFlag) (string, error) {
		appendDeprecationWarning(vars, TiDBMergeJoinConcurrency, TiDBExecutorConcurrency)
		return normalizedValue, nil
	}},
	{Scope: ScopeGlobal | ScopeSession, Name: TiDBStreamAggConcurrency, Value: strconv.Itoa(DefTiDBStreamAggConcurrency), Type: TypeInt, MinValue: 1, MaxValue: MaxConfigurableConcurrency, AllowAutoValue: true, SetSession: func(s *SessionVars, val string) error {
		s.streamAggConcurrency = tidbOptPositiveInt32(val, ConcurrencyUnset)
		return nil
	}, Validation: func(vars *SessionVars, normalizedValue string, originalValue string, scope ScopeFlag) (string, error) {
		appendDeprecationWarning(vars, TiDBStreamAggConcurrency, TiDBExecutorConcurrency)
		return normalizedValue, nil
	}},
	{Scope: ScopeGlobal | ScopeSession, Name: TiDBEnableParallelApply, Value: BoolToOnOff(DefTiDBEnableParallelApply), Type: TypeBool, SetSession: func(s *SessionVars, val string) error {
		s.EnableParallelApply = TiDBOptOn(val)
		return nil
	}},
	{Scope: ScopeGlobal | ScopeSession, Name: TiDBMemQuotaApplyCache, Value: strconv.Itoa(DefTiDBMemQuotaApplyCache), Type: TypeUnsigned, MaxValue: math.MaxInt64, SetSession: func(s *SessionVars, val string) error {
		s.MemQuotaApplyCache = TidbOptInt64(val, DefTiDBMemQuotaApplyCache)
		return nil
	}},
	{Scope: ScopeGlobal | ScopeSession, Name: TiDBBackoffLockFast, Value: strconv.Itoa(tikvstore.DefBackoffLockFast), Type: TypeUnsigned, MinValue: 1, MaxValue: math.MaxInt32, SetSession: func(s *SessionVars, val string) error {
		s.KVVars.BackoffLockFast = tidbOptPositiveInt32(val, tikvstore.DefBackoffLockFast)
		return nil
	}},
	{Scope: ScopeGlobal | ScopeSession, Name: TiDBBackOffWeight, Value: strconv.Itoa(tikvstore.DefBackOffWeight), Type: TypeUnsigned, MinValue: 0, MaxValue: math.MaxInt32, SetSession: func(s *SessionVars, val string) error {
		s.KVVars.BackOffWeight = tidbOptPositiveInt32(val, tikvstore.DefBackOffWeight)
		return nil
	}},
	{Scope: ScopeGlobal | ScopeSession, Name: TiDBRetryLimit, Value: strconv.Itoa(DefTiDBRetryLimit), Type: TypeInt, MinValue: -1, MaxValue: math.MaxInt64, SetSession: func(s *SessionVars, val string) error {
		s.RetryLimit = TidbOptInt64(val, DefTiDBRetryLimit)
		return nil
	}},
	{Scope: ScopeGlobal | ScopeSession, Name: TiDBDisableTxnAutoRetry, Value: BoolToOnOff(DefTiDBDisableTxnAutoRetry), Type: TypeBool, SetSession: func(s *SessionVars, val string) error {
		s.DisableTxnAutoRetry = TiDBOptOn(val)
		return nil
	}},
	{Scope: ScopeGlobal | ScopeSession, Name: TiDBConstraintCheckInPlace, Value: BoolToOnOff(DefTiDBConstraintCheckInPlace), Type: TypeBool, SetSession: func(s *SessionVars, val string) error {
		s.ConstraintCheckInPlace = TiDBOptOn(val)
		return nil
	}},
	{Scope: ScopeGlobal | ScopeSession, Name: TiDBTxnMode, Value: DefTiDBTxnMode, AllowEmptyAll: true, Type: TypeEnum, PossibleValues: []string{"pessimistic", "optimistic"}, SetSession: func(s *SessionVars, val string) error {
		s.TxnMode = strings.ToUpper(val)
		return nil
	}},
	{Scope: ScopeGlobal | ScopeSession, Name: TiDBEnableWindowFunction, Value: BoolToOnOff(DefEnableWindowFunction), Type: TypeBool, SetSession: func(s *SessionVars, val string) error {
		s.EnableWindowFunction = TiDBOptOn(val)
		return nil
	}},
	{Scope: ScopeGlobal | ScopeSession, Name: TiDBEnablePipelinedWindowFunction, Value: BoolToOnOff(DefEnablePipelinedWindowFunction), Type: TypeBool, SetSession: func(s *SessionVars, val string) error {
		s.EnablePipelinedWindowExec = TiDBOptOn(val)
		return nil
	}},
	{Scope: ScopeGlobal | ScopeSession, Name: TiDBEnableStrictDoubleTypeCheck, Value: BoolToOnOff(DefEnableStrictDoubleTypeCheck), Type: TypeBool, SetSession: func(s *SessionVars, val string) error {
		s.EnableStrictDoubleTypeCheck = TiDBOptOn(val)
		return nil
	}},
	{Scope: ScopeGlobal | ScopeSession, Name: TiDBEnableVectorizedExpression, Value: BoolToOnOff(DefEnableVectorizedExpression), Type: TypeBool, SetSession: func(s *SessionVars, val string) error {
		s.EnableVectorizedExpression = TiDBOptOn(val)
		return nil
	}},
	{Scope: ScopeGlobal | ScopeSession, Name: TiDBEnableFastAnalyze, Value: BoolToOnOff(DefTiDBUseFastAnalyze), Type: TypeBool, SetSession: func(s *SessionVars, val string) error {
		s.EnableFastAnalyze = TiDBOptOn(val)
		return nil
	}},
	{Scope: ScopeGlobal | ScopeSession, Name: TiDBSkipIsolationLevelCheck, Value: BoolToOnOff(DefTiDBSkipIsolationLevelCheck), Type: TypeBool},
	{Scope: ScopeGlobal | ScopeSession, Name: TiDBEnableRateLimitAction, Value: BoolToOnOff(DefTiDBEnableRateLimitAction), Type: TypeBool, SetSession: func(s *SessionVars, val string) error {
		s.EnabledRateLimitAction = TiDBOptOn(val)
		return nil
	}},
	{Scope: ScopeGlobal | ScopeSession, Name: TiDBAllowFallbackToTiKV, Value: "", Validation: func(vars *SessionVars, normalizedValue string, originalValue string, scope ScopeFlag) (string, error) {
		if normalizedValue == "" {
			return "", nil
		}
		engines := strings.Split(normalizedValue, ",")
		var formatVal string
		storeTypes := make(map[kv.StoreType]struct{})
		for i, engine := range engines {
			engine = strings.TrimSpace(engine)
			switch {
			case strings.EqualFold(engine, kv.TiFlash.Name()):
				if _, ok := storeTypes[kv.TiFlash]; !ok {
					if i != 0 {
						formatVal += ","
					}
					formatVal += kv.TiFlash.Name()
					storeTypes[kv.TiFlash] = struct{}{}
				}
			default:
				return normalizedValue, ErrWrongValueForVar.GenWithStackByArgs(TiDBAllowFallbackToTiKV, normalizedValue)
			}
		}
		return formatVal, nil
	}, SetSession: func(s *SessionVars, val string) error {
		s.AllowFallbackToTiKV = make(map[kv.StoreType]struct{})
		for _, engine := range strings.Split(val, ",") {
			if engine == kv.TiFlash.Name() {
				s.AllowFallbackToTiKV[kv.TiFlash] = struct{}{}
			}
		}
		return nil
	}},
	{Scope: ScopeGlobal | ScopeSession, Name: TiDBEnableAutoIncrementInGenerated, Value: BoolToOnOff(DefTiDBEnableAutoIncrementInGenerated), Type: TypeBool, SetSession: func(s *SessionVars, val string) error {
		s.EnableAutoIncrementInGenerated = TiDBOptOn(val)
		return nil
	}},
	{Scope: ScopeGlobal | ScopeSession, Name: TiDBPlacementMode, Value: DefTiDBPlacementMode, Type: TypeEnum, PossibleValues: []string{PlacementModeStrict, PlacementModeIgnore}, SetSession: func(s *SessionVars, val string) error {
		s.PlacementMode = val
		return nil
	}},
	{Scope: ScopeGlobal | ScopeSession, Name: TiDBOptJoinReorderThreshold, Value: strconv.Itoa(DefTiDBOptJoinReorderThreshold), Type: TypeUnsigned, MinValue: 0, MaxValue: 63, SetSession: func(s *SessionVars, val string) error {
		s.TiDBOptJoinReorderThreshold = tidbOptPositiveInt32(val, DefTiDBOptJoinReorderThreshold)
		return nil
	}},
	{Scope: ScopeGlobal | ScopeSession, Name: TiDBEnableNoopFuncs, Value: DefTiDBEnableNoopFuncs, Type: TypeEnum, PossibleValues: []string{Off, On, Warn}, Validation: func(vars *SessionVars, normalizedValue string, originalValue string, scope ScopeFlag) (string, error) {
		// The behavior is very weird if someone can turn TiDBEnableNoopFuncs OFF, but keep any of the following on:
		// TxReadOnly, TransactionReadOnly, OfflineMode, SuperReadOnly, serverReadOnly, SQLAutoIsNull
		// To prevent this strange position, prevent setting to OFF when any of these sysVars are ON of the same scope.
		if normalizedValue == Off {
			for _, potentialIncompatibleSysVar := range []string{TxReadOnly, TransactionReadOnly, OfflineMode, SuperReadOnly, ReadOnly, SQLAutoIsNull} {
				val, _ := vars.GetSystemVar(potentialIncompatibleSysVar) // session scope
				if scope == ScopeGlobal {                                // global scope
					var err error
					val, err = vars.GlobalVarsAccessor.GetGlobalSysVar(potentialIncompatibleSysVar)
					if err != nil {
						return originalValue, errUnknownSystemVariable.GenWithStackByArgs(potentialIncompatibleSysVar)
					}
				}
				if TiDBOptOn(val) {
					return originalValue, errValueNotSupportedWhen.GenWithStackByArgs(TiDBEnableNoopFuncs, potentialIncompatibleSysVar)
				}
			}
		}
		return normalizedValue, nil
	}, SetSession: func(s *SessionVars, val string) error {
		s.NoopFuncsMode = TiDBOptOnOffWarn(val)
		return nil
	}},
	{Scope: ScopeGlobal | ScopeSession, Name: TiDBReplicaRead, Value: "leader", Type: TypeEnum, PossibleValues: []string{"leader", "follower", "leader-and-follower", "closest-replicas", "closest-adaptive"}, SetSession: func(s *SessionVars, val string) error {
		if strings.EqualFold(val, "follower") {
			s.SetReplicaRead(kv.ReplicaReadFollower)
		} else if strings.EqualFold(val, "leader-and-follower") {
			s.SetReplicaRead(kv.ReplicaReadMixed)
		} else if strings.EqualFold(val, "leader") || len(val) == 0 {
			s.SetReplicaRead(kv.ReplicaReadLeader)
		} else if strings.EqualFold(val, "closest-replicas") {
			s.SetReplicaRead(kv.ReplicaReadClosest)
		} else if strings.EqualFold(val, "closest-adaptive") {
			s.SetReplicaRead(kv.ReplicaReadClosestAdaptive)
		}
		return nil
	}},
	{Scope: ScopeGlobal | ScopeSession, Name: TiDBAdaptiveClosestReadThreshold, Value: strconv.Itoa(DefAdaptiveClosestReadThreshold), Type: TypeUnsigned, MinValue: 0, MaxValue: math.MaxInt64, SetSession: func(s *SessionVars, val string) error {
		s.ReplicaClosestReadThreshold = TidbOptInt64(val, DefAdaptiveClosestReadThreshold)
		return nil
	}},
	{Scope: ScopeGlobal | ScopeSession, Name: TiDBUsePlanBaselines, Value: BoolToOnOff(DefTiDBUsePlanBaselines), Type: TypeBool, SetSession: func(s *SessionVars, val string) error {
		s.UsePlanBaselines = TiDBOptOn(val)
		return nil
	}},
	{Scope: ScopeGlobal | ScopeSession, Name: TiDBEvolvePlanBaselines, Value: BoolToOnOff(DefTiDBEvolvePlanBaselines), Type: TypeBool, Validation: func(vars *SessionVars, normalizedValue string, originalValue string, scope ScopeFlag) (string, error) {
		if normalizedValue == "ON" && !config.CheckTableBeforeDrop {
			return normalizedValue, errors.Errorf("Cannot enable baseline evolution feature, it is not generally available now")
		}
		return normalizedValue, nil
	}, SetSession: func(s *SessionVars, val string) error {
		s.EvolvePlanBaselines = TiDBOptOn(val)
		return nil
	}},
	{Scope: ScopeGlobal | ScopeSession, Name: TiDBEnableExtendedStats, Value: BoolToOnOff(false), Hidden: true, Type: TypeBool, SetSession: func(s *SessionVars, val string) error {
		s.EnableExtendedStats = TiDBOptOn(val)
		return nil
	}},
	{Scope: ScopeGlobal | ScopeSession, Name: CTEMaxRecursionDepth, Value: strconv.Itoa(DefCTEMaxRecursionDepth), Type: TypeInt, MinValue: 0, MaxValue: 4294967295, SetSession: func(s *SessionVars, val string) error {
		s.CTEMaxRecursionDepth = TidbOptInt(val, DefCTEMaxRecursionDepth)
		return nil
	}},
	{Scope: ScopeGlobal | ScopeSession, Name: TiDBAllowAutoRandExplicitInsert, Value: BoolToOnOff(DefTiDBAllowAutoRandExplicitInsert), Type: TypeBool, SetSession: func(s *SessionVars, val string) error {
		s.AllowAutoRandExplicitInsert = TiDBOptOn(val)
		return nil
	}},
	{Scope: ScopeGlobal | ScopeSession, Name: TiDBEnableClusteredIndex, Value: On, Type: TypeEnum, PossibleValues: []string{Off, On, IntOnly}, Validation: func(vars *SessionVars, normalizedValue string, originalValue string, scope ScopeFlag) (string, error) {
		if normalizedValue == IntOnly {
			vars.StmtCtx.AppendWarning(errWarnDeprecatedSyntax.FastGenByArgs(normalizedValue, fmt.Sprintf("'%s' or '%s'", On, Off)))
		}
		return normalizedValue, nil
	}, SetSession: func(s *SessionVars, val string) error {
		s.EnableClusteredIndex = TiDBOptEnableClustered(val)
		return nil
	}},
	{Scope: ScopeGlobal | ScopeSession, Name: TiDBPartitionPruneMode, Value: DefTiDBPartitionPruneMode, Type: TypeEnum, PossibleValues: []string{"static", "dynamic", "static-only", "dynamic-only"}, Validation: func(vars *SessionVars, normalizedValue string, originalValue string, scope ScopeFlag) (string, error) {
		mode := PartitionPruneMode(normalizedValue).Update()
		if !mode.Valid() {
			return normalizedValue, ErrWrongTypeForVar.GenWithStackByArgs(TiDBPartitionPruneMode)
		}
		return string(mode), nil
	}, GetSession: func(s *SessionVars) (string, error) {
		return s.PartitionPruneMode.Load(), nil
	}, SetSession: func(s *SessionVars, val string) error {
		newMode := strings.ToLower(strings.TrimSpace(val))
		if PartitionPruneMode(s.PartitionPruneMode.Load()) == Static && PartitionPruneMode(newMode) == Dynamic {
			s.StmtCtx.AppendWarning(errors.New("Please analyze all partition tables again for consistency between partition and global stats"))
			s.StmtCtx.AppendWarning(errors.New("Please avoid setting partition prune mode to dynamic at session level and set partition prune mode to dynamic at global level"))
		}
		s.PartitionPruneMode.Store(newMode)
		return nil
	}, SetGlobal: func(_ context.Context, s *SessionVars, val string) error {
		newMode := strings.ToLower(strings.TrimSpace(val))
		if PartitionPruneMode(newMode) == Dynamic {
			s.StmtCtx.AppendWarning(errors.New("Please analyze all partition tables again for consistency between partition and global stats"))
		}
		return nil
	}},
	{Scope: ScopeGlobal | ScopeSession, Name: TiDBRedactLog, Value: BoolToOnOff(DefTiDBRedactLog), Type: TypeBool, SetSession: func(s *SessionVars, val string) error {
		s.EnableRedactLog = TiDBOptOn(val)
		errors.RedactLogEnabled.Store(s.EnableRedactLog)
		return nil
	}},
	{Scope: ScopeGlobal | ScopeSession, Name: TiDBShardAllocateStep, Value: strconv.Itoa(DefTiDBShardAllocateStep), Type: TypeInt, MinValue: 1, MaxValue: uint64(math.MaxInt64), SetSession: func(s *SessionVars, val string) error {
		s.ShardAllocateStep = TidbOptInt64(val, DefTiDBShardAllocateStep)
		return nil
	}},
	{Scope: ScopeGlobal | ScopeSession, Name: TiDBEnableAmendPessimisticTxn, Value: BoolToOnOff(DefTiDBEnableAmendPessimisticTxn), Type: TypeBool, SetSession: func(s *SessionVars, val string) error {
		enableAmend := TiDBOptOn(val)
		if enableAmend && EnableFastReorg.Load() {
			return errors.Errorf("amend pessimistic transactions is not compatible with tidb_ddl_enable_fast_reorg")
		}
		s.EnableAmendPessimisticTxn = enableAmend
		return nil
	}},
	{Scope: ScopeGlobal | ScopeSession, Name: TiDBEnableAsyncCommit, Value: BoolToOnOff(DefTiDBEnableAsyncCommit), Type: TypeBool, SetSession: func(s *SessionVars, val string) error {
		s.EnableAsyncCommit = TiDBOptOn(val)
		return nil
	}},
	{Scope: ScopeGlobal | ScopeSession, Name: TiDBEnable1PC, Value: BoolToOnOff(DefTiDBEnable1PC), Type: TypeBool, SetSession: func(s *SessionVars, val string) error {
		s.Enable1PC = TiDBOptOn(val)
		return nil
	}},
	{Scope: ScopeGlobal | ScopeSession, Name: TiDBGuaranteeLinearizability, Value: BoolToOnOff(DefTiDBGuaranteeLinearizability), Type: TypeBool, SetSession: func(s *SessionVars, val string) error {
		s.GuaranteeLinearizability = TiDBOptOn(val)
		return nil
	}},
	{Scope: ScopeGlobal | ScopeSession, Name: TiDBAnalyzeVersion, Value: strconv.Itoa(DefTiDBAnalyzeVersion), Type: TypeInt, MinValue: 1, MaxValue: 2, Validation: func(vars *SessionVars, normalizedValue string, originalValue string, scope ScopeFlag) (string, error) {
		if normalizedValue == "2" && FeedbackProbability != nil && FeedbackProbability.Load() > 0 {
			var original string
			var err error
			if scope == ScopeGlobal {
				original, err = vars.GlobalVarsAccessor.GetGlobalSysVar(TiDBAnalyzeVersion)
				if err != nil {
					return normalizedValue, nil
				}
			} else {
				original = strconv.Itoa(vars.AnalyzeVersion)
			}
			vars.StmtCtx.AppendError(errors.New("variable tidb_analyze_version not updated because analyze version 2 is incompatible with query feedback. Please consider setting feedback-probability to 0.0 in config file to disable query feedback"))
			return original, nil
		}
		return normalizedValue, nil
	}, SetSession: func(s *SessionVars, val string) error {
		s.AnalyzeVersion = tidbOptPositiveInt32(val, DefTiDBAnalyzeVersion)
		return nil
	}},
	{Scope: ScopeGlobal | ScopeSession, Name: TiDBEnableIndexMergeJoin, Value: BoolToOnOff(DefTiDBEnableIndexMergeJoin), Hidden: true, Type: TypeBool, SetSession: func(s *SessionVars, val string) error {
		s.EnableIndexMergeJoin = TiDBOptOn(val)
		return nil
	}},
	{Scope: ScopeGlobal | ScopeSession, Name: TiDBTrackAggregateMemoryUsage, Value: BoolToOnOff(DefTiDBTrackAggregateMemoryUsage), Type: TypeBool, SetSession: func(s *SessionVars, val string) error {
		s.TrackAggregateMemoryUsage = TiDBOptOn(val)
		return nil
	}},
	{Scope: ScopeGlobal | ScopeSession, Name: TiDBMultiStatementMode, Value: Off, Type: TypeEnum, PossibleValues: []string{Off, On, Warn}, SetSession: func(s *SessionVars, val string) error {
		s.MultiStatementMode = TiDBOptOnOffWarn(val)
		return nil
	}},
	{Scope: ScopeGlobal | ScopeSession, Name: TiDBEnableExchangePartition, Value: BoolToOnOff(DefTiDBEnableExchangePartition), Type: TypeBool, SetSession: func(s *SessionVars, val string) error {
		s.StmtCtx.AppendWarning(errors.New("tidb_enable_exchange_partition is always turned on, this variable has been deprecated and will be removed in the future releases"))
		s.TiDBEnableExchangePartition = DefTiDBEnableExchangePartition
		return nil
	}},
	// It's different from tmp_table_size or max_heap_table_size. See https://github.com/pingcap/tidb/issues/28691.
	{Scope: ScopeGlobal | ScopeSession, Name: TiDBTmpTableMaxSize, Value: strconv.Itoa(DefTiDBTmpTableMaxSize), Type: TypeUnsigned, MinValue: 1 << 20, MaxValue: 1 << 37, SetSession: func(s *SessionVars, val string) error {
		s.TMPTableSize = TidbOptInt64(val, DefTiDBTmpTableMaxSize)
		return nil
	}},
	{Scope: ScopeGlobal | ScopeSession, Name: TiDBEnableOrderedResultMode, Value: BoolToOnOff(DefTiDBEnableOrderedResultMode), Type: TypeBool, SetSession: func(s *SessionVars, val string) error {
		s.EnableStableResultMode = TiDBOptOn(val)
		return nil
	}},
	{Scope: ScopeGlobal | ScopeSession, Name: TiDBEnablePseudoForOutdatedStats, Value: BoolToOnOff(DefTiDBEnablePseudoForOutdatedStats), Type: TypeBool, SetSession: func(s *SessionVars, val string) error {
		s.EnablePseudoForOutdatedStats = TiDBOptOn(val)
		return nil
	}},
	{Scope: ScopeGlobal | ScopeSession, Name: TiDBRegardNULLAsPoint, Value: BoolToOnOff(DefTiDBRegardNULLAsPoint), Type: TypeBool, SetSession: func(s *SessionVars, val string) error {
		s.RegardNULLAsPoint = TiDBOptOn(val)
		return nil
	}},
	{Scope: ScopeGlobal | ScopeSession, Name: TiDBEnablePaging, Value: BoolToOnOff(DefTiDBEnablePaging), Type: TypeBool, Hidden: true, SetSession: func(s *SessionVars, val string) error {
		s.EnablePaging = TiDBOptOn(val)
		return nil
	}, SetGlobal: func(_ context.Context, s *SessionVars, val string) error {
		s.EnablePaging = TiDBOptOn(val)
		return nil
	}},
	{Scope: ScopeGlobal | ScopeSession, Name: TiDBEnableLegacyInstanceScope, Value: BoolToOnOff(DefEnableLegacyInstanceScope), Type: TypeBool, SetSession: func(s *SessionVars, val string) error {
		s.EnableLegacyInstanceScope = TiDBOptOn(val)
		return nil
	}},
	{Scope: ScopeGlobal | ScopeSession, Name: TiDBStatsLoadSyncWait, Value: strconv.Itoa(DefTiDBStatsLoadSyncWait), Type: TypeInt, MinValue: 0, MaxValue: math.MaxInt32,
		SetSession: func(s *SessionVars, val string) error {
			s.StatsLoadSyncWait = TidbOptInt64(val, DefTiDBStatsLoadSyncWait)
			return nil
		},
		GetGlobal: func(_ context.Context, s *SessionVars) (string, error) {
			return strconv.FormatInt(StatsLoadSyncWait.Load(), 10), nil
		},
		SetGlobal: func(_ context.Context, s *SessionVars, val string) error {
			StatsLoadSyncWait.Store(TidbOptInt64(val, DefTiDBStatsLoadSyncWait))
			return nil
		},
	},
	{Scope: ScopeGlobal | ScopeSession, Name: TiDBSysdateIsNow, Value: BoolToOnOff(DefSysdateIsNow), Type: TypeBool,
		SetSession: func(vars *SessionVars, s string) error {
			vars.SysdateIsNow = TiDBOptOn(s)
			return nil
		},
	},
	{Scope: ScopeGlobal | ScopeSession, Name: TiDBEnableMutationChecker, Hidden: true,
		Value: BoolToOnOff(DefTiDBEnableMutationChecker), Type: TypeBool,
		SetSession: func(s *SessionVars, val string) error {
			s.EnableMutationChecker = TiDBOptOn(val)
			return nil
		},
	},
	{Scope: ScopeGlobal | ScopeSession, Name: TiDBTxnAssertionLevel, Value: DefTiDBTxnAssertionLevel, PossibleValues: []string{AssertionOffStr, AssertionFastStr, AssertionStrictStr}, Hidden: true, Type: TypeEnum, SetSession: func(s *SessionVars, val string) error {
		s.AssertionLevel = tidbOptAssertionLevel(val)
		return nil
	}},
	{Scope: ScopeGlobal | ScopeSession, Name: TiDBBatchPendingTiFlashCount, Value: strconv.Itoa(DefTiDBBatchPendingTiFlashCount), MinValue: 0, MaxValue: math.MaxUint32, Hidden: false, Type: TypeUnsigned, SetSession: func(s *SessionVars, val string) error {
		b, e := strconv.Atoi(val)
		if e != nil {
			b = DefTiDBBatchPendingTiFlashCount
		}
		s.BatchPendingTiFlashCount = b
		return nil
	}},
	{Scope: ScopeGlobal | ScopeSession, Name: TiDBIgnorePreparedCacheCloseStmt, Value: BoolToOnOff(DefTiDBIgnorePreparedCacheCloseStmt), Type: TypeBool,
		SetSession: func(vars *SessionVars, s string) error {
			vars.IgnorePreparedCacheCloseStmt = TiDBOptOn(s)
			return nil
		},
	},
	{Scope: ScopeGlobal | ScopeSession, Name: TiDBEnableNewCostInterface, Value: BoolToOnOff(true), Hidden: false, Type: TypeBool,
		Validation: func(vars *SessionVars, s string, s2 string, flag ScopeFlag) (string, error) {
			if s == Off {
				vars.StmtCtx.AppendWarning(errWarnDeprecatedSyntax.FastGenByArgs(Off, On))
			}
			return On, nil
		},
		SetSession: func(vars *SessionVars, s string) error {
			vars.EnableNewCostInterface = TiDBOptOn(s)
			return nil
		},
	},
	{Scope: ScopeGlobal | ScopeSession, Name: TiDBCostModelVersion, Value: strconv.Itoa(DefTiDBCostModelVer), Hidden: false, Type: TypeInt, MinValue: 1, MaxValue: 2,
		SetSession: func(vars *SessionVars, s string) error {
			vars.CostModelVersion = int(TidbOptInt64(s, 1))
			return nil
		},
	},
	{Scope: ScopeGlobal | ScopeSession, Name: TiDBRCWriteCheckTs, Type: TypeBool, Value: BoolToOnOff(DefTiDBRcWriteCheckTs), SetSession: func(s *SessionVars, val string) error {
		s.RcWriteCheckTS = TiDBOptOn(val)
		return nil
	}},
	{Scope: ScopeGlobal | ScopeSession, Name: TiDBRemoveOrderbyInSubquery, Value: BoolToOnOff(DefTiDBRemoveOrderbyInSubquery), Type: TypeBool, SetSession: func(s *SessionVars, val string) error {
		s.RemoveOrderbyInSubquery = TiDBOptOn(val)
		return nil
	}},
	{Scope: ScopeGlobal | ScopeSession, Name: TiDBMemQuotaQuery, Value: strconv.Itoa(DefTiDBMemQuotaQuery), Type: TypeInt, MinValue: -1, MaxValue: math.MaxInt64, SetSession: func(s *SessionVars, val string) error {
		s.MemQuotaQuery = TidbOptInt64(val, DefTiDBMemQuotaQuery)
		s.MemTracker.SetBytesLimit(s.MemQuotaQuery)
		return nil
	}, Validation: func(vars *SessionVars, normalizedValue string, originalValue string, scope ScopeFlag) (string, error) {
		intVal := TidbOptInt64(normalizedValue, DefTiDBMemQuotaQuery)
		if intVal > 0 && intVal < 128 {
			vars.StmtCtx.AppendWarning(ErrTruncatedWrongValue.GenWithStackByArgs(TiDBMemQuotaQuery, originalValue))
			normalizedValue = "128"
		}
		return normalizedValue, nil
	}},
	{Scope: ScopeGlobal | ScopeSession, Name: TiDBNonTransactionalIgnoreError, Value: BoolToOnOff(DefTiDBBatchDMLIgnoreError), Type: TypeBool,
		SetSession: func(s *SessionVars, val string) error {
			s.NonTransactionalIgnoreError = TiDBOptOn(val)
			return nil
		},
	},
	{Scope: ScopeGlobal | ScopeSession, Name: TiFlashFineGrainedShuffleStreamCount, Value: strconv.Itoa(DefTiFlashFineGrainedShuffleStreamCount), Type: TypeInt, MinValue: -1, MaxValue: 1024,
		SetSession: func(s *SessionVars, val string) error {
			s.TiFlashFineGrainedShuffleStreamCount = TidbOptInt64(val, DefTiFlashFineGrainedShuffleStreamCount)
			return nil
		}},
	{Scope: ScopeGlobal | ScopeSession, Name: TiFlashFineGrainedShuffleBatchSize, Value: strconv.Itoa(DefTiFlashFineGrainedShuffleBatchSize), Type: TypeUnsigned, MinValue: 1, MaxValue: math.MaxUint64,
		SetSession: func(s *SessionVars, val string) error {
			s.TiFlashFineGrainedShuffleBatchSize = uint64(TidbOptInt64(val, DefTiFlashFineGrainedShuffleBatchSize))
			return nil
		}},
	{Scope: ScopeGlobal, Name: TiDBSimplifiedMetrics, Value: BoolToOnOff(DefTiDBSimplifiedMetrics), Type: TypeBool,
		SetGlobal: func(_ context.Context, vars *SessionVars, s string) error {
			metrics.ToggleSimplifiedMode(TiDBOptOn(s))
			return nil
		}},
	{Scope: ScopeGlobal | ScopeSession, Name: TiDBMinPagingSize, Value: strconv.Itoa(DefMinPagingSize), Type: TypeUnsigned, MinValue: 1, MaxValue: math.MaxInt64, SetSession: func(s *SessionVars, val string) error {
		s.MinPagingSize = tidbOptPositiveInt32(val, DefMinPagingSize)
		return nil
	}},
	{Scope: ScopeGlobal | ScopeSession, Name: TiDBMaxPagingSize, Value: strconv.Itoa(DefMaxPagingSize), Type: TypeUnsigned, MinValue: 1, MaxValue: math.MaxInt64, SetSession: func(s *SessionVars, val string) error {
		s.MaxPagingSize = tidbOptPositiveInt32(val, DefMaxPagingSize)
		return nil
	}},
	{Scope: ScopeSession, Name: TiDBMemoryDebugModeMinHeapInUse, Value: strconv.Itoa(0), Type: TypeInt, MinValue: math.MinInt64, MaxValue: math.MaxInt64, SetSession: func(s *SessionVars, val string) error {
		s.MemoryDebugModeMinHeapInUse = TidbOptInt64(val, 0)
		return nil
	}},
	{Scope: ScopeSession, Name: TiDBMemoryDebugModeAlarmRatio, Value: strconv.Itoa(0), Type: TypeInt, MinValue: 0, MaxValue: math.MaxInt64, SetSession: func(s *SessionVars, val string) error {
		s.MemoryDebugModeAlarmRatio = TidbOptInt64(val, 0)
		return nil
	}},
	{Scope: ScopeGlobal | ScopeSession, Name: SQLRequirePrimaryKey, Value: Off, Type: TypeBool, SetSession: func(s *SessionVars, val string) error {
		s.PrimaryKeyRequired = TiDBOptOn(val)
		return nil
	}},
	{Scope: ScopeGlobal | ScopeSession, Name: TiDBEnableAnalyzeSnapshot, Value: BoolToOnOff(DefTiDBEnableAnalyzeSnapshot), Type: TypeBool, SetSession: func(s *SessionVars, val string) error {
		s.EnableAnalyzeSnapshot = TiDBOptOn(val)
		return nil
	}},
	{Scope: ScopeGlobal, Name: TiDBGenerateBinaryPlan, Value: BoolToOnOff(DefTiDBGenerateBinaryPlan), Type: TypeBool, SetGlobal: func(_ context.Context, s *SessionVars, val string) error {
		GenerateBinaryPlan.Store(TiDBOptOn(val))
		return nil
	}},
	{Scope: ScopeGlobal | ScopeSession, Name: TiDBDefaultStrMatchSelectivity, Value: strconv.FormatFloat(DefTiDBDefaultStrMatchSelectivity, 'f', -1, 64), Type: TypeFloat, MinValue: 0, MaxValue: 1,
		SetSession: func(s *SessionVars, val string) error {
			s.DefaultStrMatchSelectivity = tidbOptFloat64(val, DefTiDBDefaultStrMatchSelectivity)
			return nil
		}},
	{Scope: ScopeGlobal, Name: TiDBDDLEnableFastReorg, Value: BoolToOnOff(DefTiDBEnableFastReorg), Type: TypeBool, GetGlobal: func(_ context.Context, sv *SessionVars) (string, error) {
		return BoolToOnOff(EnableFastReorg.Load()), nil
	}, SetGlobal: func(_ context.Context, s *SessionVars, val string) error {
		EnableFastReorg.Store(TiDBOptOn(val))
		return nil
	}},
	// This system var is set disk quota for lightning sort dir, from 100 GB to 1PB.
	{Scope: ScopeGlobal, Name: TiDBDDLDiskQuota, Value: strconv.Itoa(DefTiDBDDLDiskQuota), Type: TypeInt, MinValue: DefTiDBDDLDiskQuota, MaxValue: 1024 * 1024 * DefTiDBDDLDiskQuota / 100, GetGlobal: func(_ context.Context, sv *SessionVars) (string, error) {
		return strconv.FormatUint(DDLDiskQuota.Load(), 10), nil
	}, SetGlobal: func(_ context.Context, s *SessionVars, val string) error {
		DDLDiskQuota.Store(TidbOptUint64(val, DefTiDBDDLDiskQuota))
		return nil
	}},
	{Scope: ScopeSession, Name: TiDBConstraintCheckInPlacePessimistic, Value: BoolToOnOff(config.GetGlobalConfig().PessimisticTxn.ConstraintCheckInPlacePessimistic), Type: TypeBool,
		SetSession: func(s *SessionVars, val string) error {
			s.ConstraintCheckInPlacePessimistic = TiDBOptOn(val)
			if !s.ConstraintCheckInPlacePessimistic {
				metrics.LazyPessimisticUniqueCheckSetCount.Inc()
			}
			return nil
		}},
	{Scope: ScopeGlobal | ScopeSession, Name: TiDBEnableTiFlashReadForWriteStmt, Value: BoolToOnOff(DefTiDBEnableTiFlashReadForWriteStmt), Type: TypeBool, SetSession: func(s *SessionVars, val string) error {
		s.EnableTiFlashReadForWriteStmt = TiDBOptOn(val)
		return nil
	}},
	{Scope: ScopeGlobal | ScopeSession, Name: TiDBEnableUnsafeSubstitute, Value: BoolToOnOff(false), Type: TypeBool, SetSession: func(s *SessionVars, val string) error {
		s.EnableUnsafeSubstitute = TiDBOptOn(val)
		return nil
	}},
	{Scope: ScopeGlobal | ScopeSession, Name: TiDBOptRangeMaxSize, Value: strconv.FormatInt(DefTiDBOptRangeMaxSize, 10), Type: TypeInt, MinValue: 0, MaxValue: math.MaxInt64, SetSession: func(s *SessionVars, val string) error {
		s.RangeMaxSize = TidbOptInt64(val, DefTiDBOptRangeMaxSize)
		return nil
	}},
	{Scope: ScopeGlobal | ScopeSession, Name: TiDBAnalyzePartitionConcurrency, Value: strconv.FormatInt(DefTiDBAnalyzePartitionConcurrency, 10),
		MinValue: 1, MaxValue: uint64(config.GetGlobalConfig().Performance.AnalyzePartitionConcurrencyQuota), SetSession: func(s *SessionVars, val string) error {
			s.AnalyzePartitionConcurrency = int(TidbOptInt64(val, DefTiDBAnalyzePartitionConcurrency))
			return nil
		}},
	{
		Scope: ScopeGlobal | ScopeSession, Name: TiDBMergePartitionStatsConcurrency, Value: strconv.FormatInt(DefTiDBMergePartitionStatsConcurrency, 10), Type: TypeInt, MinValue: 1, MaxValue: MaxConfigurableConcurrency,
		SetSession: func(s *SessionVars, val string) error {
			s.AnalyzePartitionMergeConcurrency = TidbOptInt(val, DefTiDBMergePartitionStatsConcurrency)
			return nil
		},
	},

	{Scope: ScopeGlobal | ScopeSession, Name: TiDBOptPrefixIndexSingleScan, Value: BoolToOnOff(DefTiDBOptPrefixIndexSingleScan), Type: TypeBool, SetSession: func(s *SessionVars, val string) error {
		s.OptPrefixIndexSingleScan = TiDBOptOn(val)
		return nil
	}},
	{Scope: ScopeGlobal, Name: TiDBExternalTS, Value: strconv.FormatInt(DefTiDBExternalTS, 10), SetGlobal: func(ctx context.Context, s *SessionVars, val string) error {
		ts, err := parseTSFromNumberOrTime(s, val)
		if err != nil {
			return err
		}
		return SetExternalTimestamp(ctx, ts)
	}, GetGlobal: func(ctx context.Context, s *SessionVars) (string, error) {
		ts, err := GetExternalTimestamp(ctx)
		if err != nil {
			return "", err
		}
		return strconv.Itoa(int(ts)), err
	}},
	{Scope: ScopeGlobal | ScopeSession, Name: TiDBEnableExternalTSRead, Value: BoolToOnOff(false), Type: TypeBool, SetSession: func(s *SessionVars, val string) error {
		s.EnableExternalTSRead = TiDBOptOn(val)
		return nil
	}},
	{Scope: ScopeGlobal | ScopeSession, Name: TiDBEnableReusechunk, Value: BoolToOnOff(DefTiDBEnableReusechunk), Type: TypeBool,
		SetSession: func(s *SessionVars, val string) error {
			s.EnableReuseCheck = TiDBOptOn(val)
			return nil
		}},
}

// FeedbackProbability points to the FeedbackProbability in statistics package.
// It's initialized in init() in feedback.go to solve import cycle.
var FeedbackProbability *atomic2.Float64

// SetNamesVariables is the system variable names related to set names statements.
var SetNamesVariables = []string{
	CharacterSetClient,
	CharacterSetConnection,
	CharacterSetResults,
}

// SetCharsetVariables is the system variable names related to set charset statements.
var SetCharsetVariables = []string{
	CharacterSetClient,
	CharacterSetResults,
}

const (
	// CharacterSetConnection is the name for character_set_connection system variable.
	CharacterSetConnection = "character_set_connection"
	// CollationConnection is the name for collation_connection system variable.
	CollationConnection = "collation_connection"
	// CharsetDatabase is the name for character_set_database system variable.
	CharsetDatabase = "character_set_database"
	// CollationDatabase is the name for collation_database system variable.
	CollationDatabase = "collation_database"
	// CharacterSetFilesystem is the name for character_set_filesystem system variable.
	CharacterSetFilesystem = "character_set_filesystem"
	// CharacterSetClient is the name for character_set_client system variable.
	CharacterSetClient = "character_set_client"
	// CharacterSetSystem is the name for character_set_system system variable.
	CharacterSetSystem = "character_set_system"
	// GeneralLog is the name for 'general_log' system variable.
	GeneralLog = "general_log"
	// AvoidTemporalUpgrade is the name for 'avoid_temporal_upgrade' system variable.
	AvoidTemporalUpgrade = "avoid_temporal_upgrade"
	// MaxPreparedStmtCount is the name for 'max_prepared_stmt_count' system variable.
	MaxPreparedStmtCount = "max_prepared_stmt_count"
	// BigTables is the name for 'big_tables' system variable.
	BigTables = "big_tables"
	// CheckProxyUsers is the name for 'check_proxy_users' system variable.
	CheckProxyUsers = "check_proxy_users"
	// CoreFile is the name for 'core_file' system variable.
	CoreFile = "core_file"
	// DefaultWeekFormat is the name for 'default_week_format' system variable.
	DefaultWeekFormat = "default_week_format"
	// GroupConcatMaxLen is the name for 'group_concat_max_len' system variable.
	GroupConcatMaxLen = "group_concat_max_len"
	// DelayKeyWrite is the name for 'delay_key_write' system variable.
	DelayKeyWrite = "delay_key_write"
	// EndMarkersInJSON is the name for 'end_markers_in_json' system variable.
	EndMarkersInJSON = "end_markers_in_json"
	// Hostname is the name for 'hostname' system variable.
	Hostname = "hostname"
	// InnodbCommitConcurrency is the name for 'innodb_commit_concurrency' system variable.
	InnodbCommitConcurrency = "innodb_commit_concurrency"
	// InnodbFastShutdown is the name for 'innodb_fast_shutdown' system variable.
	InnodbFastShutdown = "innodb_fast_shutdown"
	// InnodbLockWaitTimeout is the name for 'innodb_lock_wait_timeout' system variable.
	InnodbLockWaitTimeout = "innodb_lock_wait_timeout"
	// SQLLogBin is the name for 'sql_log_bin' system variable.
	SQLLogBin = "sql_log_bin"
	// LogBin is the name for 'log_bin' system variable.
	LogBin = "log_bin"
	// MaxSortLength is the name for 'max_sort_length' system variable.
	MaxSortLength = "max_sort_length"
	// MaxSpRecursionDepth is the name for 'max_sp_recursion_depth' system variable.
	MaxSpRecursionDepth = "max_sp_recursion_depth"
	// MaxUserConnections is the name for 'max_user_connections' system variable.
	MaxUserConnections = "max_user_connections"
	// OfflineMode is the name for 'offline_mode' system variable.
	OfflineMode = "offline_mode"
	// InteractiveTimeout is the name for 'interactive_timeout' system variable.
	InteractiveTimeout = "interactive_timeout"
	// FlushTime is the name for 'flush_time' system variable.
	FlushTime = "flush_time"
	// PseudoSlaveMode is the name for 'pseudo_slave_mode' system variable.
	PseudoSlaveMode = "pseudo_slave_mode"
	// LowPriorityUpdates is the name for 'low_priority_updates' system variable.
	LowPriorityUpdates = "low_priority_updates"
	// LowerCaseTableNames is the name for 'lower_case_table_names' system variable.
	LowerCaseTableNames = "lower_case_table_names"
	// SessionTrackGtids is the name for 'session_track_gtids' system variable.
	SessionTrackGtids = "session_track_gtids"
	// OldPasswords is the name for 'old_passwords' system variable.
	OldPasswords = "old_passwords"
	// MaxConnections is the name for 'max_connections' system variable.
	MaxConnections = "max_connections"
	// SkipNameResolve is the name for 'skip_name_resolve' system variable.
	SkipNameResolve = "skip_name_resolve"
	// ForeignKeyChecks is the name for 'foreign_key_checks' system variable.
	ForeignKeyChecks = "foreign_key_checks"
	// SQLSafeUpdates is the name for 'sql_safe_updates' system variable.
	SQLSafeUpdates = "sql_safe_updates"
	// WarningCount is the name for 'warning_count' system variable.
	WarningCount = "warning_count"
	// ErrorCount is the name for 'error_count' system variable.
	ErrorCount = "error_count"
	// SQLSelectLimit is the name for 'sql_select_limit' system variable.
	SQLSelectLimit = "sql_select_limit"
	// MaxConnectErrors is the name for 'max_connect_errors' system variable.
	MaxConnectErrors = "max_connect_errors"
	// TableDefinitionCache is the name for 'table_definition_cache' system variable.
	TableDefinitionCache = "table_definition_cache"
	// Timestamp is the name for 'timestamp' system variable.
	Timestamp = "timestamp"
	// ConnectTimeout is the name for 'connect_timeout' system variable.
	ConnectTimeout = "connect_timeout"
	// SyncBinlog is the name for 'sync_binlog' system variable.
	SyncBinlog = "sync_binlog"
	// BlockEncryptionMode is the name for 'block_encryption_mode' system variable.
	BlockEncryptionMode = "block_encryption_mode"
	// WaitTimeout is the name for 'wait_timeout' system variable.
	WaitTimeout = "wait_timeout"
	// ValidatePasswordNumberCount is the name of 'validate_password_number_count' system variable.
	ValidatePasswordNumberCount = "validate_password_number_count"
	// ValidatePasswordLength is the name of 'validate_password_length' system variable.
	ValidatePasswordLength = "validate_password_length"
	// Version is the name of 'version' system variable.
	Version = "version"
	// VersionComment is the name of 'version_comment' system variable.
	VersionComment = "version_comment"
	// PluginDir is the name of 'plugin_dir' system variable.
	PluginDir = "plugin_dir"
	// PluginLoad is the name of 'plugin_load' system variable.
	PluginLoad = "plugin_load"
	// TiDBEnableDDL indicates whether the tidb-server runs DDL statements,
	TiDBEnableDDL = "tidb_enable_ddl"
	// Port is the name for 'port' system variable.
	Port = "port"
	// DataDir is the name for 'datadir' system variable.
	DataDir = "datadir"
	// Profiling is the name for 'Profiling' system variable.
	Profiling = "profiling"
	// Socket is the name for 'socket' system variable.
	Socket = "socket"
	// BinlogOrderCommits is the name for 'binlog_order_commits' system variable.
	BinlogOrderCommits = "binlog_order_commits"
	// MasterVerifyChecksum is the name for 'master_verify_checksum' system variable.
	MasterVerifyChecksum = "master_verify_checksum"
	// ValidatePasswordCheckUserName is the name for 'validate_password_check_user_name' system variable.
	ValidatePasswordCheckUserName = "validate_password_check_user_name"
	// SuperReadOnly is the name for 'super_read_only' system variable.
	SuperReadOnly = "super_read_only"
	// SQLNotes is the name for 'sql_notes' system variable.
	SQLNotes = "sql_notes"
	// QueryCacheType is the name for 'query_cache_type' system variable.
	QueryCacheType = "query_cache_type"
	// SlaveCompressedProtocol is the name for 'slave_compressed_protocol' system variable.
	SlaveCompressedProtocol = "slave_compressed_protocol"
	// BinlogRowQueryLogEvents is the name for 'binlog_rows_query_log_events' system variable.
	BinlogRowQueryLogEvents = "binlog_rows_query_log_events"
	// LogSlowSlaveStatements is the name for 'log_slow_slave_statements' system variable.
	LogSlowSlaveStatements = "log_slow_slave_statements"
	// LogSlowAdminStatements is the name for 'log_slow_admin_statements' system variable.
	LogSlowAdminStatements = "log_slow_admin_statements"
	// LogQueriesNotUsingIndexes is the name for 'log_queries_not_using_indexes' system variable.
	LogQueriesNotUsingIndexes = "log_queries_not_using_indexes"
	// QueryCacheWlockInvalidate is the name for 'query_cache_wlock_invalidate' system variable.
	QueryCacheWlockInvalidate = "query_cache_wlock_invalidate"
	// SQLAutoIsNull is the name for 'sql_auto_is_null' system variable.
	SQLAutoIsNull = "sql_auto_is_null"
	// RelayLogPurge is the name for 'relay_log_purge' system variable.
	RelayLogPurge = "relay_log_purge"
	// AutomaticSpPrivileges is the name for 'automatic_sp_privileges' system variable.
	AutomaticSpPrivileges = "automatic_sp_privileges"
	// SQLQuoteShowCreate is the name for 'sql_quote_show_create' system variable.
	SQLQuoteShowCreate = "sql_quote_show_create"
	// SlowQueryLog is the name for 'slow_query_log' system variable.
	SlowQueryLog = "slow_query_log"
	// BinlogDirectNonTransactionalUpdates is the name for 'binlog_direct_non_transactional_updates' system variable.
	BinlogDirectNonTransactionalUpdates = "binlog_direct_non_transactional_updates"
	// SQLBigSelects is the name for 'sql_big_selects' system variable.
	SQLBigSelects = "sql_big_selects"
	// LogBinTrustFunctionCreators is the name for 'log_bin_trust_function_creators' system variable.
	LogBinTrustFunctionCreators = "log_bin_trust_function_creators"
	// OldAlterTable is the name for 'old_alter_table' system variable.
	OldAlterTable = "old_alter_table"
	// EnforceGtidConsistency is the name for 'enforce_gtid_consistency' system variable.
	EnforceGtidConsistency = "enforce_gtid_consistency"
	// SecureAuth is the name for 'secure_auth' system variable.
	SecureAuth = "secure_auth"
	// UniqueChecks is the name for 'unique_checks' system variable.
	UniqueChecks = "unique_checks"
	// SQLWarnings is the name for 'sql_warnings' system variable.
	SQLWarnings = "sql_warnings"
	// AutoCommit is the name for 'autocommit' system variable.
	AutoCommit = "autocommit"
	// KeepFilesOnCreate is the name for 'keep_files_on_create' system variable.
	KeepFilesOnCreate = "keep_files_on_create"
	// ShowOldTemporals is the name for 'show_old_temporals' system variable.
	ShowOldTemporals = "show_old_temporals"
	// LocalInFile is the name for 'local_infile' system variable.
	LocalInFile = "local_infile"
	// PerformanceSchema is the name for 'performance_schema' system variable.
	PerformanceSchema = "performance_schema"
	// Flush is the name for 'flush' system variable.
	Flush = "flush"
	// SlaveAllowBatching is the name for 'slave_allow_batching' system variable.
	SlaveAllowBatching = "slave_allow_batching"
	// MyISAMUseMmap is the name for 'myisam_use_mmap' system variable.
	MyISAMUseMmap = "myisam_use_mmap"
	// InnodbFilePerTable is the name for 'innodb_file_per_table' system variable.
	InnodbFilePerTable = "innodb_file_per_table"
	// InnodbLogCompressedPages is the name for 'innodb_log_compressed_pages' system variable.
	InnodbLogCompressedPages = "innodb_log_compressed_pages"
	// InnodbPrintAllDeadlocks is the name for 'innodb_print_all_deadlocks' system variable.
	InnodbPrintAllDeadlocks = "innodb_print_all_deadlocks"
	// InnodbStrictMode is the name for 'innodb_strict_mode' system variable.
	InnodbStrictMode = "innodb_strict_mode"
	// InnodbCmpPerIndexEnabled is the name for 'innodb_cmp_per_index_enabled' system variable.
	InnodbCmpPerIndexEnabled = "innodb_cmp_per_index_enabled"
	// InnodbBufferPoolDumpAtShutdown is the name for 'innodb_buffer_pool_dump_at_shutdown' system variable.
	InnodbBufferPoolDumpAtShutdown = "innodb_buffer_pool_dump_at_shutdown"
	// InnodbAdaptiveHashIndex is the name for 'innodb_adaptive_hash_index' system variable.
	InnodbAdaptiveHashIndex = "innodb_adaptive_hash_index"
	// InnodbFtEnableStopword is the name for 'innodb_ft_enable_stopword' system variable.
	InnodbFtEnableStopword = "innodb_ft_enable_stopword" // #nosec G101
	// InnodbSupportXA is the name for 'innodb_support_xa' system variable.
	InnodbSupportXA = "innodb_support_xa"
	// InnodbOptimizeFullTextOnly is the name for 'innodb_optimize_fulltext_only' system variable.
	InnodbOptimizeFullTextOnly = "innodb_optimize_fulltext_only"
	// InnodbStatusOutputLocks is the name for 'innodb_status_output_locks' system variable.
	InnodbStatusOutputLocks = "innodb_status_output_locks"
	// InnodbBufferPoolDumpNow is the name for 'innodb_buffer_pool_dump_now' system variable.
	InnodbBufferPoolDumpNow = "innodb_buffer_pool_dump_now"
	// InnodbBufferPoolLoadNow is the name for 'innodb_buffer_pool_load_now' system variable.
	InnodbBufferPoolLoadNow = "innodb_buffer_pool_load_now"
	// InnodbStatsOnMetadata is the name for 'innodb_stats_on_metadata' system variable.
	InnodbStatsOnMetadata = "innodb_stats_on_metadata"
	// InnodbDisableSortFileCache is the name for 'innodb_disable_sort_file_cache' system variable.
	InnodbDisableSortFileCache = "innodb_disable_sort_file_cache"
	// InnodbStatsAutoRecalc is the name for 'innodb_stats_auto_recalc' system variable.
	InnodbStatsAutoRecalc = "innodb_stats_auto_recalc"
	// InnodbBufferPoolLoadAbort is the name for 'innodb_buffer_pool_load_abort' system variable.
	InnodbBufferPoolLoadAbort = "innodb_buffer_pool_load_abort"
	// InnodbStatsPersistent is the name for 'innodb_stats_persistent' system variable.
	InnodbStatsPersistent = "innodb_stats_persistent"
	// InnodbRandomReadAhead is the name for 'innodb_random_read_ahead' system variable.
	InnodbRandomReadAhead = "innodb_random_read_ahead"
	// InnodbAdaptiveFlushing is the name for 'innodb_adaptive_flushing' system variable.
	InnodbAdaptiveFlushing = "innodb_adaptive_flushing"
	// InnodbTableLocks is the name for 'innodb_table_locks' system variable.
	InnodbTableLocks = "innodb_table_locks"
	// InnodbStatusOutput is the name for 'innodb_status_output' system variable.
	InnodbStatusOutput = "innodb_status_output"
	// NetBufferLength is the name for 'net_buffer_length' system variable.
	NetBufferLength = "net_buffer_length"
	// QueryCacheSize is the name of 'query_cache_size' system variable.
	QueryCacheSize = "query_cache_size"
	// TxReadOnly is the name of 'tx_read_only' system variable.
	TxReadOnly = "tx_read_only"
	// TransactionReadOnly is the name of 'transaction_read_only' system variable.
	TransactionReadOnly = "transaction_read_only"
	// CharacterSetServer is the name of 'character_set_server' system variable.
	CharacterSetServer = "character_set_server"
	// AutoIncrementIncrement is the name of 'auto_increment_increment' system variable.
	AutoIncrementIncrement = "auto_increment_increment"
	// AutoIncrementOffset is the name of 'auto_increment_offset' system variable.
	AutoIncrementOffset = "auto_increment_offset"
	// InitConnect is the name of 'init_connect' system variable.
	InitConnect = "init_connect"
	// CollationServer is the name of 'collation_server' variable.
	CollationServer = "collation_server"
	// NetWriteTimeout is the name of 'net_write_timeout' variable.
	NetWriteTimeout = "net_write_timeout"
	// ThreadPoolSize is the name of 'thread_pool_size' variable.
	ThreadPoolSize = "thread_pool_size"
	// WindowingUseHighPrecision is the name of 'windowing_use_high_precision' system variable.
	WindowingUseHighPrecision = "windowing_use_high_precision"
	// OptimizerSwitch is the name of 'optimizer_switch' system variable.
	OptimizerSwitch = "optimizer_switch"
	// SystemTimeZone is the name of 'system_time_zone' system variable.
	SystemTimeZone = "system_time_zone"
	// CTEMaxRecursionDepth is the name of 'cte_max_recursion_depth' system variable.
	CTEMaxRecursionDepth = "cte_max_recursion_depth"
	// SQLModeVar is the name of the 'sql_mode' system variable.
	SQLModeVar = "sql_mode"
	// CharacterSetResults is the name of the 'character_set_results' system variable.
	CharacterSetResults = "character_set_results"
	// MaxAllowedPacket is the name of the 'max_allowed_packet' system variable.
	MaxAllowedPacket = "max_allowed_packet"
	// TimeZone is the name of the 'time_zone' system variable.
	TimeZone = "time_zone"
	// TxnIsolation is the name of the 'tx_isolation' system variable.
	TxnIsolation = "tx_isolation"
	// TransactionIsolation is the name of the 'transaction_isolation' system variable.
	TransactionIsolation = "transaction_isolation"
	// TxnIsolationOneShot is the name of the 'tx_isolation_one_shot' system variable.
	TxnIsolationOneShot = "tx_isolation_one_shot"
	// MaxExecutionTime is the name of the 'max_execution_time' system variable.
	MaxExecutionTime = "max_execution_time"
	// ReadOnly is the name of the 'read_only' system variable.
	ReadOnly = "read_only"
	// DefaultAuthPlugin is the name of 'default_authentication_plugin' system variable.
	DefaultAuthPlugin = "default_authentication_plugin"
	// LastInsertID is the name of 'last_insert_id' system variable.
	LastInsertID = "last_insert_id"
	// Identity is the name of 'identity' system variable.
	Identity = "identity"
	// TiDBAllowFunctionForExpressionIndex is the name of `TiDBAllowFunctionForExpressionIndex` system variable.
	TiDBAllowFunctionForExpressionIndex = "tidb_allow_function_for_expression_index"
	// RandSeed1 is the name of 'rand_seed1' system variable.
	RandSeed1 = "rand_seed1"
	// RandSeed2 is the name of 'rand_seed2' system variable.
	RandSeed2 = "rand_seed2"
	// SQLRequirePrimaryKey is the name of `sql_require_primary_key` system variable.
	SQLRequirePrimaryKey = "sql_require_primary_key"
)<|MERGE_RESOLUTION|>--- conflicted
+++ resolved
@@ -1039,7 +1039,6 @@
 	}, GetGlobal: func(_ context.Context, s *SessionVars) (string, error) {
 		return fmt.Sprintf("%d", MemoryUsageAlarmKeepRecordNum.Load()), nil
 	}},
-<<<<<<< HEAD
 	{Scope: ScopeGlobal, Name: TiDBEnablePlanReplayerCapture, Value: BoolToOnOff(false), Type: TypeBool,
 		SetGlobal: func(ctx context.Context, s *SessionVars, val string) error {
 			EnablePlanReplayerCapture.Store(TiDBOptOn(val))
@@ -1071,8 +1070,7 @@
 			return err
 		},
 	},
-=======
->>>>>>> ba35a37b
+
 
 	/* The system variables below have GLOBAL and SESSION scope  */
 	{Scope: ScopeGlobal | ScopeSession, Name: TiDBEnablePlanReplayerCapture, Value: BoolToOnOff(false), Type: TypeBool,
