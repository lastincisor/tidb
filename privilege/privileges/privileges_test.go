--- conflicted
+++ resolved
@@ -2966,7 +2966,132 @@
 	tk.MustExec("DROP TABLE IF EXISTS a;") // succ
 }
 
-<<<<<<< HEAD
+func TestCheckPasswordExpired(t *testing.T) {
+	sessionVars := variable.NewSessionVars(nil)
+	sessionVars.GlobalVarsAccessor = variable.NewMockGlobalAccessor4Tests()
+	record := privileges.NewUserRecord("%", "root")
+	userPrivilege := privileges.NewUserPrivileges(privileges.NewHandle(), nil)
+
+	record.PasswordExpired = true
+	_, err := userPrivilege.CheckPasswordExpired(sessionVars, &record)
+	require.ErrorContains(t, err, "Your password has expired. To log in you must change it using a client that supports expired passwords")
+
+	record.PasswordExpired = false
+	err = sessionVars.GlobalVarsAccessor.SetGlobalSysVar(context.Background(), variable.DefaultPasswordLifetime, "2")
+	require.NoError(t, err)
+	// use default_password_lifetime
+	record.PasswordLifeTime = -1
+	record.PasswordLastChanged = time.Now().AddDate(0, 0, -2)
+	time.Sleep(time.Second)
+	_, err = userPrivilege.CheckPasswordExpired(sessionVars, &record)
+	require.ErrorContains(t, err, "Your password has expired. To log in you must change it using a client that supports expired passwords")
+	record.PasswordLastChanged = time.Now().AddDate(0, 0, -1)
+	_, err = userPrivilege.CheckPasswordExpired(sessionVars, &record)
+	require.NoError(t, err)
+
+	// never expire
+	record.PasswordLifeTime = 0
+	record.PasswordLastChanged = time.Now().AddDate(0, 0, -10)
+	_, err = userPrivilege.CheckPasswordExpired(sessionVars, &record)
+	require.NoError(t, err)
+
+	// expire with the specified time
+	record.PasswordLifeTime = 3
+	record.PasswordLastChanged = time.Now().AddDate(0, 0, -3)
+	time.Sleep(time.Second)
+	_, err = userPrivilege.CheckPasswordExpired(sessionVars, &record)
+	require.ErrorContains(t, err, "Your password has expired. To log in you must change it using a client that supports expired passwords")
+	record.PasswordLastChanged = time.Now().AddDate(0, 0, -2)
+	_, err = userPrivilege.CheckPasswordExpired(sessionVars, &record)
+	require.NoError(t, err)
+}
+
+func TestPasswordExpireWithoutSandBoxMode(t *testing.T) {
+	store := createStoreAndPrepareDB(t)
+	rootTk := testkit.NewTestKit(t, store)
+	rootTk.MustExec(`CREATE USER 'testuser'@'localhost' PASSWORD EXPIRE`)
+
+	// PASSWORD EXPIRE
+	user := &auth.UserIdentity{Username: "testuser", Hostname: "localhost"}
+	tk := testkit.NewTestKit(t, store)
+	err := tk.Session().Auth(user, nil, nil)
+	require.ErrorContains(t, err, "Your password has expired")
+
+	// PASSWORD EXPIRE NEVER
+	rootTk.MustExec(`ALTER USER 'testuser'@'localhost' IDENTIFIED BY '' PASSWORD EXPIRE NEVER`)
+	err = tk.Session().Auth(user, nil, nil)
+	require.NoError(t, err)
+
+	// PASSWORD EXPIRE INTERVAL N DAY
+	rootTk.MustExec(`ALTER USER 'testuser'@'localhost' PASSWORD EXPIRE INTERVAL 2 DAY`)
+	rootTk.MustExec(`UPDATE mysql.user SET password_last_changed = (now() - INTERVAL 1 DAY) where user='testuser'`)
+	rootTk.MustExec(`FLUSH PRIVILEGES`)
+	err = tk.Session().Auth(user, nil, nil)
+	require.NoError(t, err)
+	rootTk.MustExec(`UPDATE mysql.user SET password_last_changed = (now() - INTERVAL 2 DAY) where user='testuser'`)
+	rootTk.MustExec(`FLUSH PRIVILEGES`)
+	time.Sleep(2 * time.Second)
+	err = tk.Session().Auth(user, nil, nil)
+	require.ErrorContains(t, err, "Your password has expired")
+
+	// PASSWORD EXPIRE DEFAULT
+	rootTk.MustExec(`ALTER USER 'testuser'@'localhost' PASSWORD EXPIRE DEFAULT`)
+	rootTk.MustExec(`SET GLOBAL default_password_lifetime = 2`)
+	err = tk.Session().Auth(user, nil, nil)
+	require.ErrorContains(t, err, "Your password has expired")
+	rootTk.MustExec(`SET GLOBAL default_password_lifetime = 3`)
+	err = tk.Session().Auth(user, nil, nil)
+	require.NoError(t, err)
+}
+
+func TestPasswordExpireWithSandBoxMode(t *testing.T) {
+	store := createStoreAndPrepareDB(t)
+	rootTk := testkit.NewTestKit(t, store)
+	rootTk.MustExec(`CREATE USER 'testuser'@'localhost' PASSWORD EXPIRE`)
+	variable.IsSandBoxModeEnabled.Store(true)
+
+	// PASSWORD EXPIRE
+	user := &auth.UserIdentity{Username: "testuser", Hostname: "localhost"}
+	tk := testkit.NewTestKit(t, store)
+	err := tk.Session().Auth(user, nil, nil)
+	require.NoError(t, err)
+	require.True(t, tk.Session().InSandBoxMode())
+	tk.Session().DisableSandBoxMode()
+
+	// PASSWORD EXPIRE NEVER
+	rootTk.MustExec(`ALTER USER 'testuser'@'localhost' IDENTIFIED BY '' PASSWORD EXPIRE NEVER`)
+	err = tk.Session().Auth(user, nil, nil)
+	require.NoError(t, err)
+	require.False(t, tk.Session().InSandBoxMode())
+
+	// PASSWORD EXPIRE INTERVAL N DAY
+	rootTk.MustExec(`ALTER USER 'testuser'@'localhost' PASSWORD EXPIRE INTERVAL 2 DAY`)
+	rootTk.MustExec(`UPDATE mysql.user SET password_last_changed = (now() - INTERVAL 1 DAY) where user='testuser'`)
+	rootTk.MustExec(`FLUSH PRIVILEGES`)
+	err = tk.Session().Auth(user, nil, nil)
+	require.NoError(t, err)
+	require.False(t, tk.Session().InSandBoxMode())
+	rootTk.MustExec(`UPDATE mysql.user SET password_last_changed = (now() - INTERVAL 2 DAY) where user='testuser'`)
+	rootTk.MustExec(`FLUSH PRIVILEGES`)
+	time.Sleep(2 * time.Second)
+	err = tk.Session().Auth(user, nil, nil)
+	require.NoError(t, err)
+	require.True(t, tk.Session().InSandBoxMode())
+	tk.Session().DisableSandBoxMode()
+
+	// PASSWORD EXPIRE DEFAULT
+	rootTk.MustExec(`ALTER USER 'testuser'@'localhost' PASSWORD EXPIRE DEFAULT`)
+	rootTk.MustExec(`SET GLOBAL default_password_lifetime = 2`)
+	err = tk.Session().Auth(user, nil, nil)
+	require.NoError(t, err)
+	require.True(t, tk.Session().InSandBoxMode())
+	tk.Session().DisableSandBoxMode()
+	rootTk.MustExec(`SET GLOBAL default_password_lifetime = 3`)
+	err = tk.Session().Auth(user, nil, nil)
+	require.NoError(t, err)
+	require.False(t, tk.Session().InSandBoxMode())
+}
+
 func TestFailedLoginTracking(t *testing.T) {
 	store := testkit.CreateMockStore(t)
 	tk := testkit.NewTestKit(t, store)
@@ -3126,130 +3251,4 @@
 	AutoAccountLocked     string `json:"auto_account_locked"`
 	FailedLoginCount      int64  `json:"failed_login_count"`
 	AutoLockedLastChanged string `json:"auto_locked_last_changed"`
-=======
-func TestCheckPasswordExpired(t *testing.T) {
-	sessionVars := variable.NewSessionVars(nil)
-	sessionVars.GlobalVarsAccessor = variable.NewMockGlobalAccessor4Tests()
-	record := privileges.NewUserRecord("%", "root")
-	userPrivilege := privileges.NewUserPrivileges(privileges.NewHandle(), nil)
-
-	record.PasswordExpired = true
-	_, err := userPrivilege.CheckPasswordExpired(sessionVars, &record)
-	require.ErrorContains(t, err, "Your password has expired. To log in you must change it using a client that supports expired passwords")
-
-	record.PasswordExpired = false
-	err = sessionVars.GlobalVarsAccessor.SetGlobalSysVar(context.Background(), variable.DefaultPasswordLifetime, "2")
-	require.NoError(t, err)
-	// use default_password_lifetime
-	record.PasswordLifeTime = -1
-	record.PasswordLastChanged = time.Now().AddDate(0, 0, -2)
-	time.Sleep(time.Second)
-	_, err = userPrivilege.CheckPasswordExpired(sessionVars, &record)
-	require.ErrorContains(t, err, "Your password has expired. To log in you must change it using a client that supports expired passwords")
-	record.PasswordLastChanged = time.Now().AddDate(0, 0, -1)
-	_, err = userPrivilege.CheckPasswordExpired(sessionVars, &record)
-	require.NoError(t, err)
-
-	// never expire
-	record.PasswordLifeTime = 0
-	record.PasswordLastChanged = time.Now().AddDate(0, 0, -10)
-	_, err = userPrivilege.CheckPasswordExpired(sessionVars, &record)
-	require.NoError(t, err)
-
-	// expire with the specified time
-	record.PasswordLifeTime = 3
-	record.PasswordLastChanged = time.Now().AddDate(0, 0, -3)
-	time.Sleep(time.Second)
-	_, err = userPrivilege.CheckPasswordExpired(sessionVars, &record)
-	require.ErrorContains(t, err, "Your password has expired. To log in you must change it using a client that supports expired passwords")
-	record.PasswordLastChanged = time.Now().AddDate(0, 0, -2)
-	_, err = userPrivilege.CheckPasswordExpired(sessionVars, &record)
-	require.NoError(t, err)
-}
-
-func TestPasswordExpireWithoutSandBoxMode(t *testing.T) {
-	store := createStoreAndPrepareDB(t)
-	rootTk := testkit.NewTestKit(t, store)
-	rootTk.MustExec(`CREATE USER 'testuser'@'localhost' PASSWORD EXPIRE`)
-
-	// PASSWORD EXPIRE
-	user := &auth.UserIdentity{Username: "testuser", Hostname: "localhost"}
-	tk := testkit.NewTestKit(t, store)
-	err := tk.Session().Auth(user, nil, nil)
-	require.ErrorContains(t, err, "Your password has expired")
-
-	// PASSWORD EXPIRE NEVER
-	rootTk.MustExec(`ALTER USER 'testuser'@'localhost' IDENTIFIED BY '' PASSWORD EXPIRE NEVER`)
-	err = tk.Session().Auth(user, nil, nil)
-	require.NoError(t, err)
-
-	// PASSWORD EXPIRE INTERVAL N DAY
-	rootTk.MustExec(`ALTER USER 'testuser'@'localhost' PASSWORD EXPIRE INTERVAL 2 DAY`)
-	rootTk.MustExec(`UPDATE mysql.user SET password_last_changed = (now() - INTERVAL 1 DAY) where user='testuser'`)
-	rootTk.MustExec(`FLUSH PRIVILEGES`)
-	err = tk.Session().Auth(user, nil, nil)
-	require.NoError(t, err)
-	rootTk.MustExec(`UPDATE mysql.user SET password_last_changed = (now() - INTERVAL 2 DAY) where user='testuser'`)
-	rootTk.MustExec(`FLUSH PRIVILEGES`)
-	time.Sleep(2 * time.Second)
-	err = tk.Session().Auth(user, nil, nil)
-	require.ErrorContains(t, err, "Your password has expired")
-
-	// PASSWORD EXPIRE DEFAULT
-	rootTk.MustExec(`ALTER USER 'testuser'@'localhost' PASSWORD EXPIRE DEFAULT`)
-	rootTk.MustExec(`SET GLOBAL default_password_lifetime = 2`)
-	err = tk.Session().Auth(user, nil, nil)
-	require.ErrorContains(t, err, "Your password has expired")
-	rootTk.MustExec(`SET GLOBAL default_password_lifetime = 3`)
-	err = tk.Session().Auth(user, nil, nil)
-	require.NoError(t, err)
-}
-
-func TestPasswordExpireWithSandBoxMode(t *testing.T) {
-	store := createStoreAndPrepareDB(t)
-	rootTk := testkit.NewTestKit(t, store)
-	rootTk.MustExec(`CREATE USER 'testuser'@'localhost' PASSWORD EXPIRE`)
-	variable.IsSandBoxModeEnabled.Store(true)
-
-	// PASSWORD EXPIRE
-	user := &auth.UserIdentity{Username: "testuser", Hostname: "localhost"}
-	tk := testkit.NewTestKit(t, store)
-	err := tk.Session().Auth(user, nil, nil)
-	require.NoError(t, err)
-	require.True(t, tk.Session().InSandBoxMode())
-	tk.Session().DisableSandBoxMode()
-
-	// PASSWORD EXPIRE NEVER
-	rootTk.MustExec(`ALTER USER 'testuser'@'localhost' IDENTIFIED BY '' PASSWORD EXPIRE NEVER`)
-	err = tk.Session().Auth(user, nil, nil)
-	require.NoError(t, err)
-	require.False(t, tk.Session().InSandBoxMode())
-
-	// PASSWORD EXPIRE INTERVAL N DAY
-	rootTk.MustExec(`ALTER USER 'testuser'@'localhost' PASSWORD EXPIRE INTERVAL 2 DAY`)
-	rootTk.MustExec(`UPDATE mysql.user SET password_last_changed = (now() - INTERVAL 1 DAY) where user='testuser'`)
-	rootTk.MustExec(`FLUSH PRIVILEGES`)
-	err = tk.Session().Auth(user, nil, nil)
-	require.NoError(t, err)
-	require.False(t, tk.Session().InSandBoxMode())
-	rootTk.MustExec(`UPDATE mysql.user SET password_last_changed = (now() - INTERVAL 2 DAY) where user='testuser'`)
-	rootTk.MustExec(`FLUSH PRIVILEGES`)
-	time.Sleep(2 * time.Second)
-	err = tk.Session().Auth(user, nil, nil)
-	require.NoError(t, err)
-	require.True(t, tk.Session().InSandBoxMode())
-	tk.Session().DisableSandBoxMode()
-
-	// PASSWORD EXPIRE DEFAULT
-	rootTk.MustExec(`ALTER USER 'testuser'@'localhost' PASSWORD EXPIRE DEFAULT`)
-	rootTk.MustExec(`SET GLOBAL default_password_lifetime = 2`)
-	err = tk.Session().Auth(user, nil, nil)
-	require.NoError(t, err)
-	require.True(t, tk.Session().InSandBoxMode())
-	tk.Session().DisableSandBoxMode()
-	rootTk.MustExec(`SET GLOBAL default_password_lifetime = 3`)
-	err = tk.Session().Auth(user, nil, nil)
-	require.NoError(t, err)
-	require.False(t, tk.Session().InSandBoxMode())
->>>>>>> 824ef608
 }