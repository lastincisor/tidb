--- conflicted
+++ resolved
@@ -814,12 +814,9 @@
 	"YEAR":                     yearType,
 	"ZEROFILL":                 zerofill,
 	"WAIT":                     wait,
-<<<<<<< HEAD
 	"FAILED_LOGIN_ATTEMPTS":    failedLoginAttempts,
 	"PASSWORD_LOCK_TIME":       passwordLockTime,
-=======
 	"REUSE":                    reuse,
->>>>>>> 40d1ddb3
 }
 
 // See https://dev.mysql.com/doc/refman/5.7/en/function-resolution.html for details.
