--- conflicted
+++ resolved
@@ -1541,7 +1541,6 @@
 		ctx.WriteKeyWord("ACCOUNT LOCK")
 	case Unlock:
 		ctx.WriteKeyWord("ACCOUNT UNLOCK")
-<<<<<<< HEAD
 	case FailedLoginAttempts:
 		ctx.WriteKeyWord("FAILED_LOGIN_ATTEMPTS")
 		ctx.WritePlainf(" %d", p.Count)
@@ -1550,7 +1549,6 @@
 		ctx.WritePlainf(" %d", p.Count)
 	case PasswordLockTimeUnbounded:
 		ctx.WriteKeyWord("PASSWORD_LOCK_TIME UNBOUNDED")
-=======
 	case PasswordHistory:
 		ctx.WriteKeyWord("PASSWORD HISTORY")
 		ctx.WritePlainf(" %d", p.Count)
@@ -1562,7 +1560,6 @@
 		ctx.WriteKeyWord(" DAY")
 	case PasswordReuseDefault:
 		ctx.WriteKeyWord("PASSWORD REUSE INTERVAL DEFAULT")
->>>>>>> 40d1ddb3
 	default:
 		return errors.Errorf("Unsupported PasswordOrLockOption.Type %d", p.Type)
 	}
