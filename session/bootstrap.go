// Copyright 2015 PingCAP, Inc.
//
// Licensed under the Apache License, Version 2.0 (the "License");
// you may not use this file except in compliance with the License.
// You may obtain a copy of the License at
//
//     http://www.apache.org/licenses/LICENSE-2.0
//
// Unless required by applicable law or agreed to in writing, software
// distributed under the License is distributed on an "AS IS" BASIS,
// WITHOUT WARRANTIES OR CONDITIONS OF ANY KIND, either express or implied.
// See the License for the specific language governing permissions and
// limitations under the License.

// Copyright 2013 The ql Authors. All rights reserved.
// Use of this source code is governed by a BSD-style
// license that can be found in the LICENSES/QL-LICENSE file.

package session

import (
	"context"
	"encoding/hex"
	"flag"
	"fmt"
	osuser "os/user"
	"runtime/debug"
	"strconv"
	"strings"
	"time"

	"github.com/pingcap/errors"
	"github.com/pingcap/tidb/bindinfo"
	"github.com/pingcap/tidb/config"
	"github.com/pingcap/tidb/domain"
	"github.com/pingcap/tidb/domain/infosync"
	"github.com/pingcap/tidb/expression"
	"github.com/pingcap/tidb/infoschema"
	"github.com/pingcap/tidb/kv"
	"github.com/pingcap/tidb/owner"
	"github.com/pingcap/tidb/parser"
	"github.com/pingcap/tidb/parser/auth"
	"github.com/pingcap/tidb/parser/model"
	"github.com/pingcap/tidb/parser/mysql"
	"github.com/pingcap/tidb/parser/terror"
	"github.com/pingcap/tidb/planner/core"
	"github.com/pingcap/tidb/sessionctx/variable"
	"github.com/pingcap/tidb/table/tables"
	"github.com/pingcap/tidb/types"
	"github.com/pingcap/tidb/util/chunk"
	"github.com/pingcap/tidb/util/dbterror"
	"github.com/pingcap/tidb/util/logutil"
	utilparser "github.com/pingcap/tidb/util/parser"
	"github.com/pingcap/tidb/util/sqlexec"
	"github.com/pingcap/tidb/util/timeutil"
	"go.etcd.io/etcd/client/v3/concurrency"
	"go.uber.org/zap"
)

const (
	// CreateUserTable is the SQL statement creates User table in system db.
	CreateUserTable = `CREATE TABLE IF NOT EXISTS mysql.user (
		Host					CHAR(255),
		User					CHAR(32),
		authentication_string	TEXT,
		plugin					CHAR(64),
		Select_priv				ENUM('N','Y') NOT NULL DEFAULT 'N',
		Insert_priv				ENUM('N','Y') NOT NULL DEFAULT 'N',
		Update_priv				ENUM('N','Y') NOT NULL DEFAULT 'N',
		Delete_priv				ENUM('N','Y') NOT NULL DEFAULT 'N',
		Create_priv				ENUM('N','Y') NOT NULL DEFAULT 'N',
		Drop_priv				ENUM('N','Y') NOT NULL DEFAULT 'N',
		Process_priv			ENUM('N','Y') NOT NULL DEFAULT 'N',
		Grant_priv				ENUM('N','Y') NOT NULL DEFAULT 'N',
		References_priv			ENUM('N','Y') NOT NULL DEFAULT 'N',
		Alter_priv				ENUM('N','Y') NOT NULL DEFAULT 'N',
		Show_db_priv			ENUM('N','Y') NOT NULL DEFAULT 'N',
		Super_priv				ENUM('N','Y') NOT NULL DEFAULT 'N',
		Create_tmp_table_priv	ENUM('N','Y') NOT NULL DEFAULT 'N',
		Lock_tables_priv		ENUM('N','Y') NOT NULL DEFAULT 'N',
		Execute_priv			ENUM('N','Y') NOT NULL DEFAULT 'N',
		Create_view_priv		ENUM('N','Y') NOT NULL DEFAULT 'N',
		Show_view_priv			ENUM('N','Y') NOT NULL DEFAULT 'N',
		Create_routine_priv		ENUM('N','Y') NOT NULL DEFAULT 'N',
		Alter_routine_priv		ENUM('N','Y') NOT NULL DEFAULT 'N',
		Index_priv				ENUM('N','Y') NOT NULL DEFAULT 'N',
		Create_user_priv		ENUM('N','Y') NOT NULL DEFAULT 'N',
		Event_priv				ENUM('N','Y') NOT NULL DEFAULT 'N',
		Repl_slave_priv	    	ENUM('N','Y') NOT NULL DEFAULT 'N',
		Repl_client_priv		ENUM('N','Y') NOT NULL DEFAULT 'N',
		Trigger_priv			ENUM('N','Y') NOT NULL DEFAULT 'N',
		Create_role_priv		ENUM('N','Y') NOT NULL DEFAULT 'N',
		Drop_role_priv			ENUM('N','Y') NOT NULL DEFAULT 'N',
		Account_locked			ENUM('N','Y') NOT NULL DEFAULT 'N',
		Shutdown_priv			ENUM('N','Y') NOT NULL DEFAULT 'N',
		Reload_priv				ENUM('N','Y') NOT NULL DEFAULT 'N',
		FILE_priv				ENUM('N','Y') NOT NULL DEFAULT 'N',
		Config_priv				ENUM('N','Y') NOT NULL DEFAULT 'N',
		Create_Tablespace_Priv  ENUM('N','Y') NOT NULL DEFAULT 'N',
		Password_reuse_history  smallint unsigned DEFAULT NULL,
        Password_reuse_time     smallint unsigned DEFAULT NULL,
		User_attributes			json,
		Token_issuer			VARCHAR(255),
		PRIMARY KEY (Host, User));`
	// CreateGlobalPrivTable is the SQL statement creates Global scope privilege table in system db.
	CreateGlobalPrivTable = "CREATE TABLE IF NOT EXISTS mysql.global_priv (" +
		"Host CHAR(255) NOT NULL DEFAULT ''," +
		"User CHAR(80) NOT NULL DEFAULT ''," +
		"Priv LONGTEXT NOT NULL DEFAULT ''," +
		"PRIMARY KEY (Host, User)" +
		")"
	// CreateDBPrivTable is the SQL statement creates DB scope privilege table in system db.
	CreateDBPrivTable = `CREATE TABLE IF NOT EXISTS mysql.db (
		Host					CHAR(255),
		DB						CHAR(64),
		User					CHAR(32),
		Select_priv				ENUM('N','Y') NOT NULL DEFAULT 'N',
		Insert_priv				ENUM('N','Y') NOT NULL DEFAULT 'N',
		Update_priv				ENUM('N','Y') NOT NULL DEFAULT 'N',
		Delete_priv				ENUM('N','Y') NOT NULL DEFAULT 'N',
		Create_priv				ENUM('N','Y') NOT NULL DEFAULT 'N',
		Drop_priv				ENUM('N','Y') NOT NULL DEFAULT 'N',
		Grant_priv				ENUM('N','Y') NOT NULL DEFAULT 'N',
		References_priv 		ENUM('N','Y') NOT NULL DEFAULT 'N',
		Index_priv				ENUM('N','Y') NOT NULL DEFAULT 'N',
		Alter_priv				ENUM('N','Y') NOT NULL DEFAULT 'N',
		Create_tmp_table_priv	ENUM('N','Y') NOT NULL DEFAULT 'N',
		Lock_tables_priv		ENUM('N','Y') NOT NULL DEFAULT 'N',
		Create_view_priv		ENUM('N','Y') NOT NULL DEFAULT 'N',
		Show_view_priv			ENUM('N','Y') NOT NULL DEFAULT 'N',
		Create_routine_priv		ENUM('N','Y') NOT NULL DEFAULT 'N',
		Alter_routine_priv		ENUM('N','Y') NOT NULL DEFAULT 'N',
		Execute_priv			ENUM('N','Y') NOT NULL DEFAULT 'N',
		Event_priv				ENUM('N','Y') NOT NULL DEFAULT 'N',
		Trigger_priv			ENUM('N','Y') NOT NULL DEFAULT 'N',
		PRIMARY KEY (Host, DB, User));`
	// CreateTablePrivTable is the SQL statement creates table scope privilege table in system db.
	CreateTablePrivTable = `CREATE TABLE IF NOT EXISTS mysql.tables_priv (
		Host		CHAR(255),
		DB			CHAR(64),
		User		CHAR(32),
		Table_name	CHAR(64),
		Grantor		CHAR(77),
		Timestamp	TIMESTAMP DEFAULT CURRENT_TIMESTAMP,
		Table_priv	SET('Select','Insert','Update','Delete','Create','Drop','Grant','Index','Alter','Create View','Show View','Trigger','References'),
		Column_priv	SET('Select','Insert','Update','References'),
		PRIMARY KEY (Host, DB, User, Table_name));`
	// CreateColumnPrivTable is the SQL statement creates column scope privilege table in system db.
	CreateColumnPrivTable = `CREATE TABLE IF NOT EXISTS mysql.columns_priv(
		Host		CHAR(255),
		DB			CHAR(64),
		User		CHAR(32),
		Table_name	CHAR(64),
		Column_name	CHAR(64),
		Timestamp	TIMESTAMP DEFAULT CURRENT_TIMESTAMP,
		Column_priv	SET('Select','Insert','Update','References'),
		PRIMARY KEY (Host, DB, User, Table_name, Column_name));`
	// CreateGlobalVariablesTable is the SQL statement creates global variable table in system db.
	// TODO: MySQL puts GLOBAL_VARIABLES table in INFORMATION_SCHEMA db.
	// INFORMATION_SCHEMA is a virtual db in TiDB. So we put this table in system db.
	// Maybe we will put it back to INFORMATION_SCHEMA.
	CreateGlobalVariablesTable = `CREATE TABLE IF NOT EXISTS mysql.GLOBAL_VARIABLES(
		VARIABLE_NAME  VARCHAR(64) NOT NULL PRIMARY KEY,
		VARIABLE_VALUE VARCHAR(1024) DEFAULT NULL);`
	// CreateTiDBTable is the SQL statement creates a table in system db.
	// This table is a key-value struct contains some information used by TiDB.
	// Currently we only put bootstrapped in it which indicates if the system is already bootstrapped.
	CreateTiDBTable = `CREATE TABLE IF NOT EXISTS mysql.tidb(
		VARIABLE_NAME  	VARCHAR(64) NOT NULL PRIMARY KEY,
		VARIABLE_VALUE 	VARCHAR(1024) DEFAULT NULL,
		COMMENT 		VARCHAR(1024));`

	// CreateHelpTopic is the SQL statement creates help_topic table in system db.
	// See: https://dev.mysql.com/doc/refman/5.5/en/system-database.html#system-database-help-tables
	CreateHelpTopic = `CREATE TABLE IF NOT EXISTS mysql.help_topic (
  		help_topic_id 		INT(10) UNSIGNED NOT NULL,
  		name 				CHAR(64) NOT NULL,
  		help_category_id 	SMALLINT(5) UNSIGNED NOT NULL,
  		description 		TEXT NOT NULL,
  		example 			TEXT NOT NULL,
  		url 				TEXT NOT NULL,
  		PRIMARY KEY (help_topic_id) clustered,
  		UNIQUE KEY name (name)
		) ENGINE=InnoDB DEFAULT CHARSET=utf8 STATS_PERSISTENT=0 COMMENT='help topics';`

	// CreateStatsMetaTable stores the meta of table statistics.
	CreateStatsMetaTable = `CREATE TABLE IF NOT EXISTS mysql.stats_meta (
		version 		BIGINT(64) UNSIGNED NOT NULL,
		table_id 		BIGINT(64) NOT NULL,
		modify_count	BIGINT(64) NOT NULL DEFAULT 0,
		count 			BIGINT(64) UNSIGNED NOT NULL DEFAULT 0,
		snapshot        BIGINT(64) UNSIGNED NOT NULL DEFAULT 0,
		INDEX idx_ver(version),
		UNIQUE INDEX tbl(table_id)
	);`

	// CreateStatsColsTable stores the statistics of table columns.
	CreateStatsColsTable = `CREATE TABLE IF NOT EXISTS mysql.stats_histograms (
		table_id 			BIGINT(64) NOT NULL,
		is_index 			TINYINT(2) NOT NULL,
		hist_id 			BIGINT(64) NOT NULL,
		distinct_count 		BIGINT(64) NOT NULL,
		null_count 			BIGINT(64) NOT NULL DEFAULT 0,
		tot_col_size 		BIGINT(64) NOT NULL DEFAULT 0,
		modify_count 		BIGINT(64) NOT NULL DEFAULT 0,
		version 			BIGINT(64) UNSIGNED NOT NULL DEFAULT 0,
		cm_sketch 			BLOB(6291456),
		stats_ver 			BIGINT(64) NOT NULL DEFAULT 0,
		flag 				BIGINT(64) NOT NULL DEFAULT 0,
		correlation 		DOUBLE NOT NULL DEFAULT 0,
		last_analyze_pos 	LONGBLOB DEFAULT NULL,
		UNIQUE INDEX tbl(table_id, is_index, hist_id)
	);`

	// CreateStatsBucketsTable stores the histogram info for every table columns.
	CreateStatsBucketsTable = `CREATE TABLE IF NOT EXISTS mysql.stats_buckets (
		table_id 	BIGINT(64) NOT NULL,
		is_index 	TINYINT(2) NOT NULL,
		hist_id 	BIGINT(64) NOT NULL,
		bucket_id 	BIGINT(64) NOT NULL,
		count 		BIGINT(64) NOT NULL,
		repeats 	BIGINT(64) NOT NULL,
		upper_bound LONGBLOB NOT NULL,
		lower_bound LONGBLOB ,
		ndv         BIGINT NOT NULL DEFAULT 0,
		UNIQUE INDEX tbl(table_id, is_index, hist_id, bucket_id)
	);`

	// CreateGCDeleteRangeTable stores schemas which can be deleted by DeleteRange.
	CreateGCDeleteRangeTable = `CREATE TABLE IF NOT EXISTS mysql.gc_delete_range (
		job_id 		BIGINT NOT NULL COMMENT "the DDL job ID",
		element_id 	BIGINT NOT NULL COMMENT "the schema element ID",
		start_key 	VARCHAR(255) NOT NULL COMMENT "encoded in hex",
		end_key 	VARCHAR(255) NOT NULL COMMENT "encoded in hex",
		ts 			BIGINT NOT NULL COMMENT "timestamp in uint64",
		UNIQUE KEY delete_range_index (job_id, element_id)
	);`

	// CreateGCDeleteRangeDoneTable stores schemas which are already deleted by DeleteRange.
	CreateGCDeleteRangeDoneTable = `CREATE TABLE IF NOT EXISTS mysql.gc_delete_range_done (
		job_id 		BIGINT NOT NULL COMMENT "the DDL job ID",
		element_id 	BIGINT NOT NULL COMMENT "the schema element ID",
		start_key 	VARCHAR(255) NOT NULL COMMENT "encoded in hex",
		end_key 	VARCHAR(255) NOT NULL COMMENT "encoded in hex",
		ts 			BIGINT NOT NULL COMMENT "timestamp in uint64",
		UNIQUE KEY delete_range_done_index (job_id, element_id)
	);`

	// CreateStatsFeedbackTable stores the feedback info which is used to update stats.
	CreateStatsFeedbackTable = `CREATE TABLE IF NOT EXISTS mysql.stats_feedback (
		table_id 	BIGINT(64) NOT NULL,
		is_index 	TINYINT(2) NOT NULL,
		hist_id 	BIGINT(64) NOT NULL,
		feedback 	BLOB NOT NULL,
		INDEX hist(table_id, is_index, hist_id)
	);`

	// CreateBindInfoTable stores the sql bind info which is used to update globalBindCache.
	CreateBindInfoTable = `CREATE TABLE IF NOT EXISTS mysql.bind_info (
		original_sql TEXT NOT NULL,
		bind_sql TEXT NOT NULL,
		default_db TEXT NOT NULL,
		status TEXT NOT NULL,
		create_time TIMESTAMP(3) NOT NULL,
		update_time TIMESTAMP(3) NOT NULL,
		charset TEXT NOT NULL,
		collation TEXT NOT NULL,
		source VARCHAR(10) NOT NULL DEFAULT 'unknown',
		INDEX sql_index(original_sql(700),default_db(68)) COMMENT "accelerate the speed when add global binding query",
		INDEX time_index(update_time) COMMENT "accelerate the speed when querying with last update time"
	) ENGINE=InnoDB DEFAULT CHARSET=utf8mb4 COLLATE=utf8mb4_bin;`

	// CreateRoleEdgesTable stores the role and user relationship information.
	CreateRoleEdgesTable = `CREATE TABLE IF NOT EXISTS mysql.role_edges (
		FROM_HOST 			CHAR(60) COLLATE utf8_bin NOT NULL DEFAULT '',
		FROM_USER 			CHAR(32) COLLATE utf8_bin NOT NULL DEFAULT '',
		TO_HOST 			CHAR(60) COLLATE utf8_bin NOT NULL DEFAULT '',
		TO_USER 			CHAR(32) COLLATE utf8_bin NOT NULL DEFAULT '',
		WITH_ADMIN_OPTION 	ENUM('N','Y') CHARACTER SET utf8 COLLATE utf8_general_ci NOT NULL DEFAULT 'N',
		PRIMARY KEY (FROM_HOST,FROM_USER,TO_HOST,TO_USER)
	);`

	// CreateDefaultRolesTable stores the active roles for a user.
	CreateDefaultRolesTable = `CREATE TABLE IF NOT EXISTS mysql.default_roles (
		HOST 				CHAR(60) COLLATE utf8_bin NOT NULL DEFAULT '',
		USER 				CHAR(32) COLLATE utf8_bin NOT NULL DEFAULT '',
		DEFAULT_ROLE_HOST 	CHAR(60) COLLATE utf8_bin NOT NULL DEFAULT '%',
		DEFAULT_ROLE_USER 	CHAR(32) COLLATE utf8_bin NOT NULL DEFAULT '',
		PRIMARY KEY (HOST,USER,DEFAULT_ROLE_HOST,DEFAULT_ROLE_USER)
	)`

	// CreateStatsTopNTable stores topn data of a cmsketch with top n.
	CreateStatsTopNTable = `CREATE TABLE IF NOT EXISTS mysql.stats_top_n (
		table_id 	BIGINT(64) NOT NULL,
		is_index 	TINYINT(2) NOT NULL,
		hist_id 	BIGINT(64) NOT NULL,
		value 		LONGBLOB,
		count 		BIGINT(64) UNSIGNED NOT NULL,
		INDEX tbl(table_id, is_index, hist_id)
	);`

	// CreateStatsFMSketchTable stores FMSketch data of a column histogram.
	CreateStatsFMSketchTable = `CREATE TABLE IF NOT EXISTS mysql.stats_fm_sketch (
		table_id 	BIGINT(64) NOT NULL,
		is_index 	TINYINT(2) NOT NULL,
		hist_id 	BIGINT(64) NOT NULL,
		value 		LONGBLOB,
		INDEX tbl(table_id, is_index, hist_id)
	);`

	// CreateExprPushdownBlacklist stores the expressions which are not allowed to be pushed down.
	CreateExprPushdownBlacklist = `CREATE TABLE IF NOT EXISTS mysql.expr_pushdown_blacklist (
		name 		CHAR(100) NOT NULL,
		store_type 	CHAR(100) NOT NULL DEFAULT 'tikv,tiflash,tidb',
		reason 		VARCHAR(200)
	);`

	// CreateOptRuleBlacklist stores the list of disabled optimizing operations.
	CreateOptRuleBlacklist = `CREATE TABLE IF NOT EXISTS mysql.opt_rule_blacklist (
		name 	CHAR(100) NOT NULL
	);`

	// CreateStatsExtended stores the registered extended statistics.
	CreateStatsExtended = `CREATE TABLE IF NOT EXISTS mysql.stats_extended (
		name varchar(32) NOT NULL,
		type tinyint(4) NOT NULL,
		table_id bigint(64) NOT NULL,
		column_ids varchar(32) NOT NULL,
		stats blob DEFAULT NULL,
		version bigint(64) unsigned NOT NULL,
		status tinyint(4) NOT NULL,
		PRIMARY KEY(name, table_id),
		KEY idx_1 (table_id, status, version),
		KEY idx_2 (status, version)
	);`

	// CreateSchemaIndexUsageTable stores the index usage information.
	CreateSchemaIndexUsageTable = `CREATE TABLE IF NOT EXISTS mysql.schema_index_usage (
		TABLE_ID bigint(64),
		INDEX_ID bigint(21),
		QUERY_COUNT bigint(64),
		ROWS_SELECTED bigint(64),
		LAST_USED_AT timestamp,
		PRIMARY KEY(TABLE_ID, INDEX_ID)
	);`
	// CreateGlobalGrantsTable stores dynamic privs
	CreateGlobalGrantsTable = `CREATE TABLE IF NOT EXISTS mysql.global_grants (
		USER char(32) NOT NULL DEFAULT '',
		HOST char(255) NOT NULL DEFAULT '',
		PRIV char(32) NOT NULL DEFAULT '',
		WITH_GRANT_OPTION enum('N','Y') NOT NULL DEFAULT 'N',
		PRIMARY KEY (USER,HOST,PRIV)
	);`
	// CreateCapturePlanBaselinesBlacklist stores the baseline capture filter rules.
	CreateCapturePlanBaselinesBlacklist = `CREATE TABLE IF NOT EXISTS mysql.capture_plan_baselines_blacklist (
		id bigint(64) auto_increment,
		filter_type varchar(32) NOT NULL COMMENT "type of the filter, only db, table and frequency supported now",
		filter_value varchar(32) NOT NULL,
		key idx(filter_type),
		primary key(id)
	);`
	// CreateColumnStatsUsageTable stores the column stats usage information.
	CreateColumnStatsUsageTable = `CREATE TABLE IF NOT EXISTS mysql.column_stats_usage (
		table_id BIGINT(64) NOT NULL,
		column_id BIGINT(64) NOT NULL,
		last_used_at TIMESTAMP,
		last_analyzed_at TIMESTAMP,
		PRIMARY KEY (table_id, column_id) CLUSTERED
	);`
	// CreateTableCacheMetaTable stores the cached table meta lock information.
	CreateTableCacheMetaTable = `CREATE TABLE IF NOT EXISTS mysql.table_cache_meta (
		tid bigint(11) NOT NULL DEFAULT 0,
		lock_type enum('NONE','READ', 'INTEND', 'WRITE') NOT NULL DEFAULT 'NONE',
		lease bigint(20) NOT NULL DEFAULT 0,
		oldReadLease bigint(20) NOT NULL DEFAULT 0,
		PRIMARY KEY (tid)
	);`
	// CreateAnalyzeOptionsTable stores the analyze options used by analyze and auto analyze.
	CreateAnalyzeOptionsTable = `CREATE TABLE IF NOT EXISTS mysql.analyze_options (
		table_id BIGINT(64) NOT NULL,
		sample_num BIGINT(64) NOT NULL DEFAULT 0,
		sample_rate DOUBLE NOT NULL DEFAULT -1,
		buckets BIGINT(64) NOT NULL DEFAULT 0,
		topn BIGINT(64) NOT NULL DEFAULT -1,
		column_choice enum('DEFAULT','ALL','PREDICATE','LIST') NOT NULL DEFAULT 'DEFAULT',
		column_ids TEXT(19372),
		PRIMARY KEY (table_id) CLUSTERED
	);`
	// CreateStatsHistory stores the historical stats.
	CreateStatsHistory = `CREATE TABLE IF NOT EXISTS mysql.stats_history (
		table_id bigint(64) NOT NULL,
		stats_data longblob NOT NULL,
		seq_no bigint(64) NOT NULL comment 'sequence number of the gzipped data slice',
		version bigint(64) NOT NULL comment 'stats version which corresponding to stats:version in EXPLAIN',
		create_time datetime(6) NOT NULL,
		UNIQUE KEY table_version_seq (table_id, version, seq_no),
		KEY table_create_time (table_id, create_time, seq_no)
	);`
	// CreateStatsMetaHistory stores the historical meta stats.
	CreateStatsMetaHistory = `CREATE TABLE IF NOT EXISTS mysql.stats_meta_history (
		table_id bigint(64) NOT NULL,
		modify_count bigint(64) NOT NULL,
		count bigint(64) NOT NULL,
		version bigint(64) NOT NULL comment 'stats version which corresponding to stats:version in EXPLAIN',
		create_time datetime(6) NOT NULL,
		UNIQUE KEY table_version (table_id, version),
		KEY table_create_time (table_id, create_time)
	);`
	// CreateAnalyzeJobs stores the analyze jobs.
	CreateAnalyzeJobs = `CREATE TABLE IF NOT EXISTS mysql.analyze_jobs (
		id BIGINT(64) UNSIGNED NOT NULL AUTO_INCREMENT,
		update_time TIMESTAMP NOT NULL DEFAULT CURRENT_TIMESTAMP ON UPDATE CURRENT_TIMESTAMP,
		table_schema CHAR(64) NOT NULL DEFAULT '',
		table_name CHAR(64) NOT NULL DEFAULT '',
		partition_name CHAR(64) NOT NULL DEFAULT '',
		job_info TEXT NOT NULL,
		processed_rows BIGINT(64) UNSIGNED NOT NULL DEFAULT 0,
		start_time TIMESTAMP,
		end_time TIMESTAMP,
		state ENUM('pending', 'running', 'finished', 'failed') NOT NULL,
		fail_reason TEXT,
		instance VARCHAR(512) NOT NULL comment 'address of the TiDB instance executing the analyze job',
		process_id BIGINT(64) UNSIGNED comment 'ID of the process executing the analyze job',
		PRIMARY KEY (id),
		KEY (update_time)
	);`
	// CreateAdvisoryLocks stores the advisory locks (get_lock, release_lock).
	CreateAdvisoryLocks = `CREATE TABLE IF NOT EXISTS mysql.advisory_locks (
		lock_name VARCHAR(64) NOT NULL PRIMARY KEY
	);`
	// CreateMDLView is a view about metadata locks.
	CreateMDLView = `CREATE OR REPLACE VIEW mysql.tidb_mdl_view as (
	select JOB_ID, DB_NAME, TABLE_NAME, QUERY, SESSION_ID, TxnStart, TIDB_DECODE_SQL_DIGESTS(ALL_SQL_DIGESTS, 4096) AS SQL_DIGESTS from information_schema.ddl_jobs, information_schema.CLUSTER_TIDB_TRX, information_schema.CLUSTER_PROCESSLIST where ddl_jobs.STATE = 'running' and find_in_set(ddl_jobs.table_id, CLUSTER_TIDB_TRX.RELATED_TABLE_IDS) and CLUSTER_TIDB_TRX.SESSION_ID=CLUSTER_PROCESSLIST.ID
	);`

	// CreatePlanReplayerStatusTable is a table about plan replayer status
	CreatePlanReplayerStatusTable = `CREATE TABLE IF NOT EXISTS mysql.plan_replayer_status (
		sql_digest VARCHAR(128),
		plan_digest VARCHAR(128),
		origin_sql TEXT,
		token VARCHAR(128),
		update_time TIMESTAMP NOT NULL DEFAULT CURRENT_TIMESTAMP ON UPDATE CURRENT_TIMESTAMP,
		fail_reason TEXT,
		instance VARCHAR(512) NOT NULL comment 'address of the TiDB instance executing the plan replayer job');`

<<<<<<< HEAD
	// CreatePlanReplayerTaskTable is a table about plan replayer capture task
	CreatePlanReplayerTaskTable = `CREATE TABLE IF NOT EXISTS mysql.plan_replayer_task (
		sql_digest VARCHAR(128) NOT NULL,
		plan_digest VARCHAR(128) NOT NULL,
		update_time TIMESTAMP NOT NULL DEFAULT CURRENT_TIMESTAMP ON UPDATE CURRENT_TIMESTAMP,
		PRIMARY KEY (sql_digest,plan_digest));`
	// CreateStatsTableLocked stores the locked tables
	CreateStatsTableLocked = `CREATE TABLE IF NOT EXISTS mysql.stats_table_locked(
		table_id bigint(64) NOT NULL,
		modify_count bigint(64) NOT NULL DEFAULT 0,
		count bigint(64) NOT NULL DEFAULT 0,
		version bigint(64) UNSIGNED NOT NULL DEFAULT 0,
		PRIMARY KEY (table_id));`

=======
>>>>>>> 4ce68662
	// CreatePasswordHistory is a table save history passwd
	CreatePasswordHistory = `CREATE TABLE  IF NOT EXISTS mysql.password_history (
         Host char(255)  NOT NULL DEFAULT '',
         User char(32)  NOT NULL DEFAULT '',
         Password_timestamp timestamp(6) NOT NULL DEFAULT CURRENT_TIMESTAMP(6),
         Password text,
         PRIMARY KEY (Host,User,Password_timestamp )
        ) COMMENT='Password history for user accounts' `
)

// bootstrap initiates system DB for a store.
func bootstrap(s Session) {
	startTime := time.Now()
	dom := domain.GetDomain(s)
	for {
		b, err := checkBootstrapped(s)
		if err != nil {
			logutil.BgLogger().Fatal("check bootstrap error",
				zap.Error(err))
		}
		// For rolling upgrade, we can't do upgrade only in the owner.
		if b {
			upgrade(s)
			logutil.BgLogger().Info("upgrade successful in bootstrap",
				zap.Duration("take time", time.Since(startTime)))
			return
		}
		// To reduce conflict when multiple TiDB-server start at the same time.
		// Actually only one server need to do the bootstrap. So we chose DDL owner to do this.
		if dom.DDL().OwnerManager().IsOwner() {
			doDDLWorks(s)
			doDMLWorks(s)
			logutil.BgLogger().Info("bootstrap successful",
				zap.Duration("take time", time.Since(startTime)))
			return
		}
		time.Sleep(200 * time.Millisecond)
	}
}

const (
	// varTrue is the true value in mysql.TiDB table for boolean columns.
	varTrue = "True"
	// varFalse is the false value in mysql.TiDB table for boolean columns.
	varFalse = "False"
	// The variable name in mysql.TiDB table.
	// It is used for checking if the store is bootstrapped by any TiDB server.
	// If the value is `True`, the store is already bootstrapped by a TiDB server.
	bootstrappedVar = "bootstrapped"
	// The variable name in mysql.TiDB table.
	// It is used for getting the version of the TiDB server which bootstrapped the store.
	tidbServerVersionVar = "tidb_server_version"
	// The variable name in mysql.tidb table and it will be used when we want to know
	// system timezone.
	tidbSystemTZ = "system_tz"
	// The variable name in mysql.tidb table and it will indicate if the new collations are enabled in the TiDB cluster.
	tidbNewCollationEnabled = "new_collation_enabled"
	// The variable name in mysql.tidb table and it records the default value of
	// mem-quota-query when upgrade from v3.0.x to v4.0.9+.
	tidbDefMemoryQuotaQuery = "default_memory_quota_query"
	// The variable name in mysql.tidb table and it records the default value of
	// oom-action when upgrade from v3.0.x to v4.0.11+.
	tidbDefOOMAction = "default_oom_action"
	// Const for TiDB server version 2.
	version2  = 2
	version3  = 3
	version4  = 4
	version5  = 5
	version6  = 6
	version7  = 7
	version8  = 8
	version9  = 9
	version10 = 10
	version11 = 11
	version12 = 12
	version13 = 13
	version14 = 14
	version15 = 15
	version16 = 16
	version17 = 17
	version18 = 18
	version19 = 19
	version20 = 20
	version21 = 21
	version22 = 22
	version23 = 23
	version24 = 24
	version25 = 25
	version26 = 26
	version27 = 27
	version28 = 28
	// version29 is not needed.
	version30 = 30
	version31 = 31
	version32 = 32
	version33 = 33
	version34 = 34
	version35 = 35
	version36 = 36
	version37 = 37
	version38 = 38
	// version39 will be redone in version46 so it's skipped here.
	// version40 is the version that introduce new collation in TiDB,
	// see https://github.com/pingcap/tidb/pull/14574 for more details.
	version40 = 40
	version41 = 41
	// version42 add storeType and reason column in expr_pushdown_blacklist
	version42 = 42
	// version43 updates global variables related to statement summary.
	version43 = 43
	// version44 delete tidb_isolation_read_engines from mysql.global_variables to avoid unexpected behavior after upgrade.
	version44 = 44
	// version45 introduces CONFIG_PRIV for SET CONFIG statements.
	version45 = 45
	// version46 fix a bug in v3.1.1.
	version46 = 46
	// version47 add Source to bindings to indicate the way binding created.
	version47 = 47
	// version48 reset all deprecated concurrency related system-variables if they were all default value.
	// version49 introduces mysql.stats_extended table.
	// Both version48 and version49 will be redone in version55 and version56 so they're skipped here.
	// version50 add mysql.schema_index_usage table.
	version50 = 50
	// version51 introduces CreateTablespacePriv to mysql.user.
	// version51 will be redone in version63 so it's skipped here.
	// version52 change mysql.stats_histograms cm_sketch column from blob to blob(6291456)
	version52 = 52
	// version53 introduce Global variable tidb_enable_strict_double_type_check
	version53 = 53
	// version54 writes a variable `mem_quota_query` to mysql.tidb if it's a cluster upgraded from v3.0.x to v4.0.9+.
	version54 = 54
	// version55 fixes the bug that upgradeToVer48 would be missed when upgrading from v4.0 to a new version
	version55 = 55
	// version56 fixes the bug that upgradeToVer49 would be missed when upgrading from v4.0 to a new version
	version56 = 56
	// version57 fixes the bug of concurrent create / drop binding
	version57 = 57
	// version58 add `Repl_client_priv` and `Repl_slave_priv` to `mysql.user`
	// version58 will be redone in version64 so it's skipped here.
	// version59 add writes a variable `oom-action` to mysql.tidb if it's a cluster upgraded from v3.0.x to v4.0.11+.
	version59 = 59
	// version60 redesigns `mysql.stats_extended`
	version60 = 60
	// version61 will be redone in version67
	// version62 add column ndv for mysql.stats_buckets.
	version62 = 62
	// version63 fixes the bug that upgradeToVer51 would be missed when upgrading from v4.0 to a new version
	version63 = 63
	// version64 is redone upgradeToVer58 after upgradeToVer63, this is to preserve the order of the columns in mysql.user
	version64 = 64
	// version65 add mysql.stats_fm_sketch table.
	version65 = 65
	// version66 enables the feature `track_aggregate_memory_usage` by default.
	version66 = 66
	// version67 restore all SQL bindings.
	version67 = 67
	// version68 update the global variable 'tidb_enable_clustered_index' from 'off' to 'int_only'.
	version68 = 68
	// version69 adds mysql.global_grants for DYNAMIC privileges
	version69 = 69
	// version70 adds mysql.user.plugin to allow multiple authentication plugins
	version70 = 70
	// version71 forces tidb_multi_statement_mode=OFF when tidb_multi_statement_mode=WARN
	// This affects upgrades from v4.0 where the default was WARN.
	version71 = 71
	// version72 adds snapshot column for mysql.stats_meta
	version72 = 72
	// version73 adds mysql.capture_plan_baselines_blacklist table
	version73 = 73
	// version74 changes global variable `tidb_stmt_summary_max_stmt_count` value from 200 to 3000.
	version74 = 74
	// version75 update mysql.*.host from char(60) to char(255)
	version75 = 75
	// version76 update mysql.columns_priv from SET('Select','Insert','Update') to SET('Select','Insert','Update','References')
	version76 = 76
	// version77 adds mysql.column_stats_usage table
	version77 = 77
	// version78 updates mysql.stats_buckets.lower_bound, mysql.stats_buckets.upper_bound and mysql.stats_histograms.last_analyze_pos from BLOB to LONGBLOB.
	version78 = 78
	// version79 adds the mysql.table_cache_meta table
	version79 = 79
	// version80 fixes the issue https://github.com/pingcap/tidb/issues/25422.
	// If the TiDB upgrading from the 4.x to a newer version, we keep the tidb_analyze_version to 1.
	version80 = 80
	// version81 insert "tidb_enable_index_merge|off" to mysql.GLOBAL_VARIABLES if there is no tidb_enable_index_merge.
	// This will only happens when we upgrade a cluster before 4.0.0 to 4.0.0+.
	version81 = 81
	// version82 adds the mysql.analyze_options table
	version82 = 82
	// version83 adds the tables mysql.stats_history
	version83 = 83
	// version84 adds the tables mysql.stats_meta_history
	version84 = 84
	// version85 updates bindings with status 'using' in mysql.bind_info table to 'enabled' status
	version85 = 85
	// version86 update mysql.tables_priv from SET('Select','Insert','Update') to SET('Select','Insert','Update','References').
	version86 = 86
	// version87 adds the mysql.analyze_jobs table
	version87 = 87
	// version88 fixes the issue https://github.com/pingcap/tidb/issues/33650.
	version88 = 88
	// version89 adds the tables mysql.advisory_locks
	version89 = 89
	// version90 converts enable-batch-dml, mem-quota-query, query-log-max-len, committer-concurrency, run-auto-analyze, and oom-action to a sysvar
	version90 = 90
	// version91 converts prepared-plan-cache to sysvars
	version91 = 91
	// version92 for concurrent ddl.
	version92 = 92
	// version93 converts oom-use-tmp-storage to a sysvar
	version93 = 93
	version94 = 94
	// version95 add a column `User_attributes` to `mysql.user`
	version95 = 95
	// version97 sets tidb_opt_range_max_size to 0 when a cluster upgrades from some version lower than v6.4.0 to v6.4.0+.
	// It promises the compatibility of building ranges behavior.
	version97 = 97
	// version98 add a column `Token_issuer` to `mysql.user`
	version98 = 98
	version99 = 99
	// version100 converts server-memory-quota to a sysvar
	version100 = 100
	// version101 add mysql.plan_replayer_status table
	version101 = 101
<<<<<<< HEAD
	// version102 add mysql.plan_replayer_task table
	version102 = 102
	// version103 adds the tables mysql.stats_table_locked
	version103 = 103
	// version104 add mysql.password_history
	version104 = 104
=======
	// version102 add mysql.password_history
	version102 = 102
>>>>>>> 4ce68662
)

// currentBootstrapVersion is defined as a variable, so we can modify its value for testing.
// please make sure this is the largest version
<<<<<<< HEAD

var currentBootstrapVersion int64 = version104
=======
var currentBootstrapVersion int64 = version102
>>>>>>> 4ce68662

// DDL owner key's expired time is ManagerSessionTTL seconds, we should wait the time and give more time to have a chance to finish it.
var internalSQLTimeout = owner.ManagerSessionTTL + 15

var (
	bootstrapVersion = []func(Session, int64){
		upgradeToVer2,
		upgradeToVer3,
		upgradeToVer4,
		upgradeToVer5,
		upgradeToVer6,
		upgradeToVer7,
		upgradeToVer8,
		upgradeToVer9,
		upgradeToVer10,
		upgradeToVer11,
		upgradeToVer12,
		upgradeToVer13,
		upgradeToVer14,
		upgradeToVer15,
		upgradeToVer16,
		upgradeToVer17,
		upgradeToVer18,
		upgradeToVer19,
		upgradeToVer20,
		upgradeToVer21,
		upgradeToVer22,
		upgradeToVer23,
		upgradeToVer24,
		upgradeToVer25,
		upgradeToVer26,
		upgradeToVer27,
		upgradeToVer28,
		upgradeToVer29,
		upgradeToVer30,
		upgradeToVer31,
		upgradeToVer32,
		upgradeToVer33,
		upgradeToVer34,
		upgradeToVer35,
		upgradeToVer36,
		upgradeToVer37,
		upgradeToVer38,
		// We will redo upgradeToVer39 in upgradeToVer46,
		// so upgradeToVer39 is skipped here.
		upgradeToVer40,
		upgradeToVer41,
		upgradeToVer42,
		upgradeToVer43,
		upgradeToVer44,
		upgradeToVer45,
		upgradeToVer46,
		upgradeToVer47,
		// We will redo upgradeToVer48 and upgradeToVer49 in upgradeToVer55 and upgradeToVer56,
		// so upgradeToVer48 and upgradeToVer49 is skipped here.
		upgradeToVer50,
		// We will redo upgradeToVer51 in upgradeToVer63, it is skipped here.
		upgradeToVer52,
		upgradeToVer53,
		upgradeToVer54,
		upgradeToVer55,
		upgradeToVer56,
		upgradeToVer57,
		// We will redo upgradeToVer58 in upgradeToVer64, it is skipped here.
		upgradeToVer59,
		upgradeToVer60,
		// We will redo upgradeToVer61 in upgradeToVer67, it is skipped here.
		upgradeToVer62,
		upgradeToVer63,
		upgradeToVer64,
		upgradeToVer65,
		upgradeToVer66,
		upgradeToVer67,
		upgradeToVer68,
		upgradeToVer69,
		upgradeToVer70,
		upgradeToVer71,
		upgradeToVer72,
		upgradeToVer73,
		upgradeToVer74,
		upgradeToVer75,
		upgradeToVer76,
		upgradeToVer77,
		upgradeToVer78,
		upgradeToVer79,
		upgradeToVer80,
		upgradeToVer81,
		upgradeToVer82,
		upgradeToVer83,
		upgradeToVer84,
		upgradeToVer85,
		upgradeToVer86,
		upgradeToVer87,
		upgradeToVer88,
		upgradeToVer89,
		upgradeToVer90,
		upgradeToVer91,
		upgradeToVer93,
		upgradeToVer94,
		upgradeToVer95,
		// We will redo upgradeToVer96 in upgradeToVer100, it is skipped here.
		upgradeToVer97,
		upgradeToVer98,
		upgradeToVer100,
		upgradeToVer101,
		upgradeToVer102,
<<<<<<< HEAD
		upgradeToVer103,
		upgradeToVer104,
=======
>>>>>>> 4ce68662
	}
)

func checkBootstrapped(s Session) (bool, error) {
	ctx := kv.WithInternalSourceType(context.Background(), kv.InternalTxnBootstrap)
	//  Check if system db exists.
	_, err := s.ExecuteInternal(ctx, "USE %n", mysql.SystemDB)
	if err != nil && infoschema.ErrDatabaseNotExists.NotEqual(err) {
		logutil.BgLogger().Fatal("check bootstrap error",
			zap.Error(err))
	}
	// Check bootstrapped variable value in TiDB table.
	sVal, _, err := getTiDBVar(s, bootstrappedVar)
	if err != nil {
		if infoschema.ErrTableNotExists.Equal(err) {
			return false, nil
		}
		return false, errors.Trace(err)
	}
	isBootstrapped := sVal == varTrue
	if isBootstrapped {
		// Make sure that doesn't affect the following operations.
		if err = s.CommitTxn(ctx); err != nil {
			return false, errors.Trace(err)
		}
	}
	return isBootstrapped, nil
}

// getTiDBVar gets variable value from mysql.tidb table.
// Those variables are used by TiDB server.
func getTiDBVar(s Session, name string) (sVal string, isNull bool, e error) {
	ctx := kv.WithInternalSourceType(context.Background(), kv.InternalTxnBootstrap)
	rs, err := s.ExecuteInternal(ctx, `SELECT HIGH_PRIORITY VARIABLE_VALUE FROM %n.%n WHERE VARIABLE_NAME= %?`,
		mysql.SystemDB,
		mysql.TiDBTable,
		name,
	)
	if err != nil {
		return "", true, errors.Trace(err)
	}
	if rs == nil {
		return "", true, errors.New("Wrong number of Recordset")
	}
	defer terror.Call(rs.Close)
	req := rs.NewChunk(nil)
	err = rs.Next(ctx, req)
	if err != nil || req.NumRows() == 0 {
		return "", true, errors.Trace(err)
	}
	row := req.GetRow(0)
	if row.IsNull(0) {
		return "", true, nil
	}
	return row.GetString(0), false, nil
}

// upgrade function  will do some upgrade works, when the system is bootstrapped by low version TiDB server
// For example, add new system variables into mysql.global_variables table.
func upgrade(s Session) {
	ver, err := getBootstrapVersion(s)
	terror.MustNil(err)
	if ver >= currentBootstrapVersion {
		// It is already bootstrapped/upgraded by a higher version TiDB server.
		return
	}
	// Only upgrade from under version92 and this TiDB is not owner set.
	// The owner in older tidb does not support concurrent DDL, we should add the internal DDL to job queue.
	if ver < version92 {
		useConcurrentDDL, err := checkOwnerVersion(context.Background(), domain.GetDomain(s))
		if err != nil {
			logutil.BgLogger().Fatal("[Upgrade] upgrade failed", zap.Error(err))
		}
		if !useConcurrentDDL {
			// Use another variable DDLForce2Queue but not EnableConcurrentDDL since in upgrade it may set global variable, the initial step will
			// overwrite variable EnableConcurrentDDL.
			variable.DDLForce2Queue.Store(true)
		}
	}
	// Do upgrade works then update bootstrap version.
	needEnableMdl := upgradeToVer99Before(s, ver)
	for _, upgrade := range bootstrapVersion {
		upgrade(s, ver)
	}
	if needEnableMdl {
		upgradeToVer99After(s, ver)
	}

	variable.DDLForce2Queue.Store(false)
	updateBootstrapVer(s)
	ctx := kv.WithInternalSourceType(context.Background(), kv.InternalTxnBootstrap)
	_, err = s.ExecuteInternal(ctx, "COMMIT")

	if err == nil && ver <= version92 {
		logutil.BgLogger().Info("start migrate DDLs")
		err = domain.GetDomain(s).DDL().MoveJobFromQueue2Table(true)
	}

	if err != nil {
		sleepTime := 1 * time.Second
		logutil.BgLogger().Info("update bootstrap ver failed",
			zap.Error(err), zap.Duration("sleeping time", sleepTime))
		time.Sleep(sleepTime)
		// Check if TiDB is already upgraded.
		v, err1 := getBootstrapVersion(s)
		if err1 != nil {
			logutil.BgLogger().Fatal("upgrade failed", zap.Error(err1))
		}
		if v >= currentBootstrapVersion {
			// It is already bootstrapped/upgraded by a higher version TiDB server.
			return
		}
		logutil.BgLogger().Fatal("[Upgrade] upgrade failed",
			zap.Int64("from", ver),
			zap.Int64("to", currentBootstrapVersion),
			zap.Error(err))
	}
}

// checkOwnerVersion is used to wait the DDL owner to be elected in the cluster and check it is the same version as this TiDB.
func checkOwnerVersion(ctx context.Context, dom *domain.Domain) (bool, error) {
	ticker := time.NewTicker(100 * time.Millisecond)
	defer ticker.Stop()
	logutil.BgLogger().Info("Waiting for the DDL owner to be elected in the cluster")
	for {
		select {
		case <-ctx.Done():
			return false, ctx.Err()
		case <-ticker.C:
			ownerID, err := dom.DDL().OwnerManager().GetOwnerID(ctx)
			if err == concurrency.ErrElectionNoLeader {
				continue
			}
			info, err := infosync.GetAllServerInfo(ctx)
			if err != nil {
				return false, err
			}
			if s, ok := info[ownerID]; ok {
				return s.Version == mysql.ServerVersion, nil
			}
		}
	}
}

// upgradeToVer2 updates to version 2.
func upgradeToVer2(s Session, ver int64) {
	if ver >= version2 {
		return
	}
	// Version 2 add two system variable for DistSQL concurrency controlling.
	// Insert distsql related system variable.
	distSQLVars := []string{variable.TiDBDistSQLScanConcurrency}
	values := make([]string, 0, len(distSQLVars))
	for _, v := range distSQLVars {
		value := fmt.Sprintf(`("%s", "%s")`, v, variable.GetSysVar(v).Value)
		values = append(values, value)
	}
	sql := fmt.Sprintf("INSERT HIGH_PRIORITY IGNORE INTO %s.%s VALUES %s;", mysql.SystemDB, mysql.GlobalVariablesTable,
		strings.Join(values, ", "))
	mustExecute(s, sql)
}

// upgradeToVer3 updates to version 3.
func upgradeToVer3(s Session, ver int64) {
	if ver >= version3 {
		return
	}
	// Version 3 fix tx_read_only variable value.
	mustExecute(s, "UPDATE HIGH_PRIORITY %n.%n SET variable_value = '0' WHERE variable_name = 'tx_read_only';", mysql.SystemDB, mysql.GlobalVariablesTable)
}

// upgradeToVer4 updates to version 4.
func upgradeToVer4(s Session, ver int64) {
	if ver >= version4 {
		return
	}
	mustExecute(s, CreateStatsMetaTable)
}

func upgradeToVer5(s Session, ver int64) {
	if ver >= version5 {
		return
	}
	mustExecute(s, CreateStatsColsTable)
	mustExecute(s, CreateStatsBucketsTable)
}

func upgradeToVer6(s Session, ver int64) {
	if ver >= version6 {
		return
	}
	doReentrantDDL(s, "ALTER TABLE mysql.user ADD COLUMN `Super_priv` ENUM('N','Y') CHARACTER SET utf8 NOT NULL DEFAULT 'N' AFTER `Show_db_priv`", infoschema.ErrColumnExists)
	// For reasons of compatibility, set the non-exists privilege column value to 'Y', as TiDB doesn't check them in older versions.
	mustExecute(s, "UPDATE HIGH_PRIORITY mysql.user SET Super_priv='Y'")
}

func upgradeToVer7(s Session, ver int64) {
	if ver >= version7 {
		return
	}
	doReentrantDDL(s, "ALTER TABLE mysql.user ADD COLUMN `Process_priv` ENUM('N','Y') CHARACTER SET utf8 NOT NULL DEFAULT 'N' AFTER `Drop_priv`", infoschema.ErrColumnExists)
	// For reasons of compatibility, set the non-exists privilege column value to 'Y', as TiDB doesn't check them in older versions.
	mustExecute(s, "UPDATE HIGH_PRIORITY mysql.user SET Process_priv='Y'")
}

func upgradeToVer8(s Session, ver int64) {
	if ver >= version8 {
		return
	}
	ctx := kv.WithInternalSourceType(context.Background(), kv.InternalTxnBootstrap)
	// This is a dummy upgrade, it checks whether upgradeToVer7 success, if not, do it again.
	if _, err := s.ExecuteInternal(ctx, "SELECT HIGH_PRIORITY `Process_priv` FROM mysql.user LIMIT 0"); err == nil {
		return
	}
	upgradeToVer7(s, ver)
}

func upgradeToVer9(s Session, ver int64) {
	if ver >= version9 {
		return
	}
	doReentrantDDL(s, "ALTER TABLE mysql.user ADD COLUMN `Trigger_priv` ENUM('N','Y') CHARACTER SET utf8 NOT NULL DEFAULT 'N' AFTER `Create_user_priv`", infoschema.ErrColumnExists)
	// For reasons of compatibility, set the non-exists privilege column value to 'Y', as TiDB doesn't check them in older versions.
	mustExecute(s, "UPDATE HIGH_PRIORITY mysql.user SET Trigger_priv='Y'")
}

func doReentrantDDL(s Session, sql string, ignorableErrs ...error) {
	ctx, cancel := context.WithTimeout(context.Background(), time.Duration(internalSQLTimeout)*time.Second)
	ctx = kv.WithInternalSourceType(ctx, kv.InternalTxnBootstrap)
	_, err := s.ExecuteInternal(ctx, sql)
	defer cancel()
	for _, ignorableErr := range ignorableErrs {
		if terror.ErrorEqual(err, ignorableErr) {
			return
		}
	}
	if err != nil {
		logutil.BgLogger().Fatal("doReentrantDDL error", zap.Error(err))
	}
}

func upgradeToVer10(s Session, ver int64) {
	if ver >= version10 {
		return
	}
	doReentrantDDL(s, "ALTER TABLE mysql.stats_buckets CHANGE COLUMN `value` `upper_bound` BLOB NOT NULL", infoschema.ErrColumnNotExists, infoschema.ErrColumnExists)
	doReentrantDDL(s, "ALTER TABLE mysql.stats_buckets ADD COLUMN `lower_bound` BLOB", infoschema.ErrColumnExists)
	doReentrantDDL(s, "ALTER TABLE mysql.stats_histograms ADD COLUMN `null_count` BIGINT(64) NOT NULL DEFAULT 0", infoschema.ErrColumnExists)
	doReentrantDDL(s, "ALTER TABLE mysql.stats_histograms DROP COLUMN distinct_ratio", dbterror.ErrCantDropFieldOrKey)
	doReentrantDDL(s, "ALTER TABLE mysql.stats_histograms DROP COLUMN use_count_to_estimate", dbterror.ErrCantDropFieldOrKey)
}

func upgradeToVer11(s Session, ver int64) {
	if ver >= version11 {
		return
	}
	doReentrantDDL(s, "ALTER TABLE mysql.user ADD COLUMN `References_priv` ENUM('N','Y') CHARACTER SET utf8 NOT NULL DEFAULT 'N' AFTER `Grant_priv`", infoschema.ErrColumnExists)
	mustExecute(s, "UPDATE HIGH_PRIORITY mysql.user SET References_priv='Y'")
}

func upgradeToVer12(s Session, ver int64) {
	if ver >= version12 {
		return
	}
	ctx := kv.WithInternalSourceType(context.Background(), kv.InternalTxnBootstrap)
	_, err := s.ExecuteInternal(ctx, "BEGIN")
	terror.MustNil(err)
	sql := "SELECT HIGH_PRIORITY user, host, password FROM mysql.user WHERE password != ''"
	rs, err := s.ExecuteInternal(ctx, sql)
	if terror.ErrorEqual(err, core.ErrUnknownColumn) {
		sql := "SELECT HIGH_PRIORITY user, host, authentication_string FROM mysql.user WHERE authentication_string != ''"
		rs, err = s.ExecuteInternal(ctx, sql)
	}
	terror.MustNil(err)
	sqls := make([]string, 0, 1)
	defer terror.Call(rs.Close)
	req := rs.NewChunk(nil)
	it := chunk.NewIterator4Chunk(req)
	err = rs.Next(ctx, req)
	for err == nil && req.NumRows() != 0 {
		for row := it.Begin(); row != it.End(); row = it.Next() {
			user := row.GetString(0)
			host := row.GetString(1)
			pass := row.GetString(2)
			var newPass string
			newPass, err = oldPasswordUpgrade(pass)
			terror.MustNil(err)
			updateSQL := fmt.Sprintf(`UPDATE HIGH_PRIORITY mysql.user SET password = "%s" WHERE user="%s" AND host="%s"`, newPass, user, host)
			sqls = append(sqls, updateSQL)
		}
		err = rs.Next(ctx, req)
	}
	terror.MustNil(err)

	for _, sql := range sqls {
		mustExecute(s, sql)
	}

	sql = fmt.Sprintf(`INSERT HIGH_PRIORITY INTO %s.%s VALUES ("%s", "%d", "TiDB bootstrap version.") ON DUPLICATE KEY UPDATE VARIABLE_VALUE="%d"`,
		mysql.SystemDB, mysql.TiDBTable, tidbServerVersionVar, version12, version12)
	mustExecute(s, sql)

	mustExecute(s, "COMMIT")
}

func upgradeToVer13(s Session, ver int64) {
	if ver >= version13 {
		return
	}
	sqls := []string{
		"ALTER TABLE mysql.user ADD COLUMN `Create_tmp_table_priv` ENUM('N','Y') CHARACTER SET utf8 NOT NULL DEFAULT 'N' AFTER `Super_priv`",
		"ALTER TABLE mysql.user ADD COLUMN `Lock_tables_priv` ENUM('N','Y') CHARACTER SET utf8 NOT NULL DEFAULT 'N' AFTER `Create_tmp_table_priv`",
		"ALTER TABLE mysql.user ADD COLUMN `Create_view_priv` ENUM('N','Y') CHARACTER SET utf8 NOT NULL DEFAULT 'N' AFTER `Execute_priv`",
		"ALTER TABLE mysql.user ADD COLUMN `Show_view_priv` ENUM('N','Y') CHARACTER SET utf8 NOT NULL DEFAULT 'N' AFTER `Create_view_priv`",
		"ALTER TABLE mysql.user ADD COLUMN `Create_routine_priv` ENUM('N','Y') CHARACTER SET utf8 NOT NULL DEFAULT 'N' AFTER `Show_view_priv`",
		"ALTER TABLE mysql.user ADD COLUMN `Alter_routine_priv` ENUM('N','Y') CHARACTER SET utf8 NOT NULL DEFAULT 'N' AFTER `Create_routine_priv`",
		"ALTER TABLE mysql.user ADD COLUMN `Event_priv` ENUM('N','Y') CHARACTER SET utf8 NOT NULL DEFAULT 'N' AFTER `Create_user_priv`",
	}
	for _, sql := range sqls {
		doReentrantDDL(s, sql, infoschema.ErrColumnExists)
	}
	mustExecute(s, "UPDATE HIGH_PRIORITY mysql.user SET Create_tmp_table_priv='Y',Lock_tables_priv='Y',Create_routine_priv='Y',Alter_routine_priv='Y',Event_priv='Y' WHERE Super_priv='Y'")
	mustExecute(s, "UPDATE HIGH_PRIORITY mysql.user SET Create_view_priv='Y',Show_view_priv='Y' WHERE Create_priv='Y'")
}

func upgradeToVer14(s Session, ver int64) {
	if ver >= version14 {
		return
	}
	sqls := []string{
		"ALTER TABLE mysql.db ADD COLUMN `References_priv` ENUM('N','Y') CHARACTER SET utf8 NOT NULL DEFAULT 'N' AFTER `Grant_priv`",
		"ALTER TABLE mysql.db ADD COLUMN `Create_tmp_table_priv` ENUM('N','Y') CHARACTER SET utf8 NOT NULL DEFAULT 'N' AFTER `Alter_priv`",
		"ALTER TABLE mysql.db ADD COLUMN `Lock_tables_priv` ENUM('N','Y') CHARACTER SET utf8 NOT NULL DEFAULT 'N' AFTER `Create_tmp_table_priv`",
		"ALTER TABLE mysql.db ADD COLUMN `Create_view_priv` ENUM('N','Y') CHARACTER SET utf8 NOT NULL DEFAULT 'N' AFTER `Lock_tables_priv`",
		"ALTER TABLE mysql.db ADD COLUMN `Show_view_priv` ENUM('N','Y') CHARACTER SET utf8 NOT NULL DEFAULT 'N' AFTER `Create_view_priv`",
		"ALTER TABLE mysql.db ADD COLUMN `Create_routine_priv` ENUM('N','Y') CHARACTER SET utf8 NOT NULL DEFAULT 'N' AFTER `Show_view_priv`",
		"ALTER TABLE mysql.db ADD COLUMN `Alter_routine_priv` ENUM('N','Y') CHARACTER SET utf8 NOT NULL DEFAULT 'N' AFTER `Create_routine_priv`",
		"ALTER TABLE mysql.db ADD COLUMN `Event_priv` ENUM('N','Y') CHARACTER SET utf8 NOT NULL DEFAULT 'N' AFTER `Execute_priv`",
		"ALTER TABLE mysql.db ADD COLUMN `Trigger_priv` ENUM('N','Y') CHARACTER SET utf8 NOT NULL DEFAULT 'N' AFTER `Event_priv`",
	}
	for _, sql := range sqls {
		doReentrantDDL(s, sql, infoschema.ErrColumnExists)
	}
}

func upgradeToVer15(s Session, ver int64) {
	if ver >= version15 {
		return
	}
	doReentrantDDL(s, CreateGCDeleteRangeTable)
}

func upgradeToVer16(s Session, ver int64) {
	if ver >= version16 {
		return
	}
	doReentrantDDL(s, "ALTER TABLE mysql.stats_histograms ADD COLUMN `cm_sketch` BLOB", infoschema.ErrColumnExists)
}

func upgradeToVer17(s Session, ver int64) {
	if ver >= version17 {
		return
	}
	doReentrantDDL(s, "ALTER TABLE mysql.user MODIFY User CHAR(32)")
}

func upgradeToVer18(s Session, ver int64) {
	if ver >= version18 {
		return
	}
	doReentrantDDL(s, "ALTER TABLE mysql.stats_histograms ADD COLUMN `tot_col_size` BIGINT(64) NOT NULL DEFAULT 0", infoschema.ErrColumnExists)
}

func upgradeToVer19(s Session, ver int64) {
	if ver >= version19 {
		return
	}
	doReentrantDDL(s, "ALTER TABLE mysql.db MODIFY User CHAR(32)")
	doReentrantDDL(s, "ALTER TABLE mysql.tables_priv MODIFY User CHAR(32)")
	doReentrantDDL(s, "ALTER TABLE mysql.columns_priv MODIFY User CHAR(32)")
}

func upgradeToVer20(s Session, ver int64) {
	if ver >= version20 {
		return
	}
	doReentrantDDL(s, CreateStatsFeedbackTable)
}

func upgradeToVer21(s Session, ver int64) {
	if ver >= version21 {
		return
	}
	mustExecute(s, CreateGCDeleteRangeDoneTable)

	doReentrantDDL(s, "ALTER TABLE mysql.gc_delete_range DROP INDEX job_id", dbterror.ErrCantDropFieldOrKey)
	doReentrantDDL(s, "ALTER TABLE mysql.gc_delete_range ADD UNIQUE INDEX delete_range_index (job_id, element_id)", dbterror.ErrDupKeyName)
	doReentrantDDL(s, "ALTER TABLE mysql.gc_delete_range DROP INDEX element_id", dbterror.ErrCantDropFieldOrKey)
}

func upgradeToVer22(s Session, ver int64) {
	if ver >= version22 {
		return
	}
	doReentrantDDL(s, "ALTER TABLE mysql.stats_histograms ADD COLUMN `stats_ver` BIGINT(64) NOT NULL DEFAULT 0", infoschema.ErrColumnExists)
}

func upgradeToVer23(s Session, ver int64) {
	if ver >= version23 {
		return
	}
	doReentrantDDL(s, "ALTER TABLE mysql.stats_histograms ADD COLUMN `flag` BIGINT(64) NOT NULL DEFAULT 0", infoschema.ErrColumnExists)
}

// writeSystemTZ writes system timezone info into mysql.tidb
func writeSystemTZ(s Session) {
	mustExecute(s, `INSERT HIGH_PRIORITY INTO %n.%n VALUES (%?, %?, "TiDB Global System Timezone.") ON DUPLICATE KEY UPDATE VARIABLE_VALUE= %?`,
		mysql.SystemDB,
		mysql.TiDBTable,
		tidbSystemTZ,
		timeutil.InferSystemTZ(),
		timeutil.InferSystemTZ(),
	)
}

// upgradeToVer24 initializes `System` timezone according to docs/design/2018-09-10-adding-tz-env.md
func upgradeToVer24(s Session, ver int64) {
	if ver >= version24 {
		return
	}
	writeSystemTZ(s)
}

// upgradeToVer25 updates tidb_max_chunk_size to new low bound value 32 if previous value is small than 32.
func upgradeToVer25(s Session, ver int64) {
	if ver >= version25 {
		return
	}
	sql := fmt.Sprintf("UPDATE HIGH_PRIORITY %[1]s.%[2]s SET VARIABLE_VALUE = '%[4]d' WHERE VARIABLE_NAME = '%[3]s' AND VARIABLE_VALUE < %[4]d",
		mysql.SystemDB, mysql.GlobalVariablesTable, variable.TiDBMaxChunkSize, variable.DefInitChunkSize)
	mustExecute(s, sql)
}

func upgradeToVer26(s Session, ver int64) {
	if ver >= version26 {
		return
	}
	mustExecute(s, CreateRoleEdgesTable)
	mustExecute(s, CreateDefaultRolesTable)
	doReentrantDDL(s, "ALTER TABLE mysql.user ADD COLUMN `Create_role_priv` ENUM('N','Y') DEFAULT 'N'", infoschema.ErrColumnExists)
	doReentrantDDL(s, "ALTER TABLE mysql.user ADD COLUMN `Drop_role_priv` ENUM('N','Y') DEFAULT 'N'", infoschema.ErrColumnExists)
	doReentrantDDL(s, "ALTER TABLE mysql.user ADD COLUMN `Account_locked` ENUM('N','Y') DEFAULT 'N'", infoschema.ErrColumnExists)
	// user with Create_user_Priv privilege should have Create_view_priv and Show_view_priv after upgrade to v3.0
	mustExecute(s, "UPDATE HIGH_PRIORITY mysql.user SET Create_role_priv='Y',Drop_role_priv='Y' WHERE Create_user_priv='Y'")
	// user with Create_Priv privilege should have Create_view_priv and Show_view_priv after upgrade to v3.0
	mustExecute(s, "UPDATE HIGH_PRIORITY mysql.user SET Create_view_priv='Y',Show_view_priv='Y' WHERE Create_priv='Y'")
}

func upgradeToVer27(s Session, ver int64) {
	if ver >= version27 {
		return
	}
	doReentrantDDL(s, "ALTER TABLE mysql.stats_histograms ADD COLUMN `correlation` DOUBLE NOT NULL DEFAULT 0", infoschema.ErrColumnExists)
}

func upgradeToVer28(s Session, ver int64) {
	if ver >= version28 {
		return
	}
	doReentrantDDL(s, CreateBindInfoTable)
}

func upgradeToVer29(s Session, ver int64) {
	// upgradeToVer29 only need to be run when the current version is 28.
	if ver != version28 {
		return
	}
	doReentrantDDL(s, "ALTER TABLE mysql.bind_info CHANGE create_time create_time TIMESTAMP(3)")
	doReentrantDDL(s, "ALTER TABLE mysql.bind_info CHANGE update_time update_time TIMESTAMP(3)")
	doReentrantDDL(s, "ALTER TABLE mysql.bind_info ADD INDEX sql_index (original_sql(1024),default_db(1024))", dbterror.ErrDupKeyName)
}

func upgradeToVer30(s Session, ver int64) {
	if ver >= version30 {
		return
	}
	mustExecute(s, CreateStatsTopNTable)
}

func upgradeToVer31(s Session, ver int64) {
	if ver >= version31 {
		return
	}
	doReentrantDDL(s, "ALTER TABLE mysql.stats_histograms ADD COLUMN `last_analyze_pos` BLOB DEFAULT NULL", infoschema.ErrColumnExists)
}

func upgradeToVer32(s Session, ver int64) {
	if ver >= version32 {
		return
	}
	doReentrantDDL(s, "ALTER TABLE mysql.tables_priv MODIFY table_priv SET('Select','Insert','Update','Delete','Create','Drop','Grant', 'Index', 'Alter', 'Create View', 'Show View', 'Trigger', 'References')")
}

func upgradeToVer33(s Session, ver int64) {
	if ver >= version33 {
		return
	}
	doReentrantDDL(s, CreateExprPushdownBlacklist)
}

func upgradeToVer34(s Session, ver int64) {
	if ver >= version34 {
		return
	}
	doReentrantDDL(s, CreateOptRuleBlacklist)
}

func upgradeToVer35(s Session, ver int64) {
	if ver >= version35 {
		return
	}
	sql := fmt.Sprintf("UPDATE HIGH_PRIORITY %s.%s SET VARIABLE_NAME = '%s' WHERE VARIABLE_NAME = 'tidb_back_off_weight'",
		mysql.SystemDB, mysql.GlobalVariablesTable, variable.TiDBBackOffWeight)
	mustExecute(s, sql)
}

func upgradeToVer36(s Session, ver int64) {
	if ver >= version36 {
		return
	}
	doReentrantDDL(s, "ALTER TABLE mysql.user ADD COLUMN `Shutdown_priv` ENUM('N','Y') DEFAULT 'N'", infoschema.ErrColumnExists)
	// A root user will have those privileges after upgrading.
	mustExecute(s, "UPDATE HIGH_PRIORITY mysql.user SET Shutdown_priv='Y' WHERE Super_priv='Y'")
	mustExecute(s, "UPDATE HIGH_PRIORITY mysql.user SET Create_tmp_table_priv='Y',Lock_tables_priv='Y',Create_routine_priv='Y',Alter_routine_priv='Y',Event_priv='Y' WHERE Super_priv='Y'")
}

func upgradeToVer37(s Session, ver int64) {
	if ver >= version37 {
		return
	}
	// when upgrade from old tidb and no 'tidb_enable_window_function' in GLOBAL_VARIABLES, init it with 0.
	sql := fmt.Sprintf("INSERT IGNORE INTO  %s.%s (`VARIABLE_NAME`, `VARIABLE_VALUE`) VALUES ('%s', '%d')",
		mysql.SystemDB, mysql.GlobalVariablesTable, variable.TiDBEnableWindowFunction, 0)
	mustExecute(s, sql)
}

func upgradeToVer38(s Session, ver int64) {
	if ver >= version38 {
		return
	}
	doReentrantDDL(s, CreateGlobalPrivTable)
}

func writeNewCollationParameter(s Session, flag bool) {
	comment := "If the new collations are enabled. Do not edit it."
	b := varFalse
	if flag {
		b = varTrue
	}
	mustExecute(s, `INSERT HIGH_PRIORITY INTO %n.%n VALUES (%?, %?, %?) ON DUPLICATE KEY UPDATE VARIABLE_VALUE=%?`,
		mysql.SystemDB, mysql.TiDBTable, tidbNewCollationEnabled, b, comment, b,
	)
}

func upgradeToVer40(s Session, ver int64) {
	if ver >= version40 {
		return
	}
	// There is no way to enable new collation for an existing TiDB cluster.
	writeNewCollationParameter(s, false)
}

func upgradeToVer41(s Session, ver int64) {
	if ver >= version41 {
		return
	}
	doReentrantDDL(s, "ALTER TABLE mysql.user CHANGE `password` `authentication_string` TEXT", infoschema.ErrColumnExists, infoschema.ErrColumnNotExists)
	doReentrantDDL(s, "ALTER TABLE mysql.user ADD COLUMN `password` TEXT as (`authentication_string`)", infoschema.ErrColumnExists)
}

// writeDefaultExprPushDownBlacklist writes default expr pushdown blacklist into mysql.expr_pushdown_blacklist
func writeDefaultExprPushDownBlacklist(s Session) {
	mustExecute(s, "INSERT HIGH_PRIORITY INTO mysql.expr_pushdown_blacklist VALUES"+
		"('date_add','tiflash', 'DST(daylight saving time) does not take effect in TiFlash date_add')")
}

func upgradeToVer42(s Session, ver int64) {
	if ver >= version42 {
		return
	}
	doReentrantDDL(s, "ALTER TABLE mysql.expr_pushdown_blacklist ADD COLUMN `store_type` CHAR(100) NOT NULL DEFAULT 'tikv,tiflash,tidb'", infoschema.ErrColumnExists)
	doReentrantDDL(s, "ALTER TABLE mysql.expr_pushdown_blacklist ADD COLUMN `reason` VARCHAR(200)", infoschema.ErrColumnExists)
	writeDefaultExprPushDownBlacklist(s)
}

// Convert statement summary global variables to non-empty values.
func writeStmtSummaryVars(s Session) {
	sql := "UPDATE %n.%n SET variable_value= %? WHERE variable_name= %? AND variable_value=''"
	mustExecute(s, sql, mysql.SystemDB, mysql.GlobalVariablesTable, variable.BoolToOnOff(variable.DefTiDBEnableStmtSummary), variable.TiDBEnableStmtSummary)
	mustExecute(s, sql, mysql.SystemDB, mysql.GlobalVariablesTable, variable.BoolToOnOff(variable.DefTiDBStmtSummaryInternalQuery), variable.TiDBStmtSummaryInternalQuery)
	mustExecute(s, sql, mysql.SystemDB, mysql.GlobalVariablesTable, strconv.Itoa(variable.DefTiDBStmtSummaryRefreshInterval), variable.TiDBStmtSummaryRefreshInterval)
	mustExecute(s, sql, mysql.SystemDB, mysql.GlobalVariablesTable, strconv.Itoa(variable.DefTiDBStmtSummaryHistorySize), variable.TiDBStmtSummaryHistorySize)
	mustExecute(s, sql, mysql.SystemDB, mysql.GlobalVariablesTable, strconv.FormatUint(uint64(variable.DefTiDBStmtSummaryMaxStmtCount), 10), variable.TiDBStmtSummaryMaxStmtCount)
	mustExecute(s, sql, mysql.SystemDB, mysql.GlobalVariablesTable, strconv.FormatUint(uint64(variable.DefTiDBStmtSummaryMaxSQLLength), 10), variable.TiDBStmtSummaryMaxSQLLength)
}

func upgradeToVer43(s Session, ver int64) {
	if ver >= version43 {
		return
	}
	writeStmtSummaryVars(s)
}

func upgradeToVer44(s Session, ver int64) {
	if ver >= version44 {
		return
	}
	mustExecute(s, "DELETE FROM mysql.global_variables where variable_name = \"tidb_isolation_read_engines\"")
}

func upgradeToVer45(s Session, ver int64) {
	if ver >= version45 {
		return
	}
	doReentrantDDL(s, "ALTER TABLE mysql.user ADD COLUMN `Config_priv` ENUM('N','Y') DEFAULT 'N'", infoschema.ErrColumnExists)
	mustExecute(s, "UPDATE HIGH_PRIORITY mysql.user SET Config_priv='Y' WHERE Super_priv='Y'")
}

// In v3.1.1, we wrongly replace the context of upgradeToVer39 with upgradeToVer44. If we upgrade from v3.1.1 to a newer version,
// upgradeToVer39 will be missed. So we redo upgradeToVer39 here to make sure the upgrading from v3.1.1 succeed.
func upgradeToVer46(s Session, ver int64) {
	if ver >= version46 {
		return
	}
	doReentrantDDL(s, "ALTER TABLE mysql.user ADD COLUMN `Reload_priv` ENUM('N','Y') DEFAULT 'N'", infoschema.ErrColumnExists)
	doReentrantDDL(s, "ALTER TABLE mysql.user ADD COLUMN `File_priv` ENUM('N','Y') DEFAULT 'N'", infoschema.ErrColumnExists)
	mustExecute(s, "UPDATE HIGH_PRIORITY mysql.user SET Reload_priv='Y' WHERE Super_priv='Y'")
	mustExecute(s, "UPDATE HIGH_PRIORITY mysql.user SET File_priv='Y' WHERE Super_priv='Y'")
}

func upgradeToVer47(s Session, ver int64) {
	if ver >= version47 {
		return
	}
	doReentrantDDL(s, "ALTER TABLE mysql.bind_info ADD COLUMN `source` varchar(10) NOT NULL default 'unknown'", infoschema.ErrColumnExists)
}

func upgradeToVer50(s Session, ver int64) {
	if ver >= version50 {
		return
	}
	doReentrantDDL(s, CreateSchemaIndexUsageTable)
}

func upgradeToVer52(s Session, ver int64) {
	if ver >= version52 {
		return
	}
	doReentrantDDL(s, "ALTER TABLE mysql.stats_histograms MODIFY cm_sketch BLOB(6291456)")
}

func upgradeToVer53(s Session, ver int64) {
	if ver >= version53 {
		return
	}
	// when upgrade from old tidb and no `tidb_enable_strict_double_type_check` in GLOBAL_VARIABLES, init it with 1`
	sql := fmt.Sprintf("INSERT IGNORE INTO %s.%s (`VARIABLE_NAME`, `VARIABLE_VALUE`) VALUES ('%s', '%d')",
		mysql.SystemDB, mysql.GlobalVariablesTable, variable.TiDBEnableStrictDoubleTypeCheck, 0)
	mustExecute(s, sql)
}

func upgradeToVer54(s Session, ver int64) {
	if ver >= version54 {
		return
	}
	// The mem-query-quota default value is 32GB by default in v3.0, and 1GB by
	// default in v4.0.
	// If a cluster is upgraded from v3.0.x (bootstrapVer <= version38) to
	// v4.0.9+, we'll write the default value to mysql.tidb. Thus we can get the
	// default value of mem-quota-query, and promise the compatibility even if
	// the tidb-server restarts.
	// If it's a newly deployed cluster, we do not need to write the value into
	// mysql.tidb, since no compatibility problem will happen.

	// This bootstrap task becomes obsolete in TiDB 5.0+, because it appears that the
	// default value of mem-quota-query changes back to 1GB. In TiDB 6.1+ mem-quota-query
	// is no longer a config option, but instead a system variable (tidb_mem_quota_query).

	if ver <= version38 {
		writeMemoryQuotaQuery(s)
	}
}

// When cherry-pick upgradeToVer52 to v4.0, we wrongly name it upgradeToVer48.
// If we upgrade from v4.0 to a newer version, the real upgradeToVer48 will be missed.
// So we redo upgradeToVer48 here to make sure the upgrading from v4.0 succeeds.
func upgradeToVer55(s Session, ver int64) {
	if ver >= version55 {
		return
	}
	defValues := map[string]string{
		variable.TiDBIndexLookupConcurrency:     "4",
		variable.TiDBIndexLookupJoinConcurrency: "4",
		variable.TiDBHashAggFinalConcurrency:    "4",
		variable.TiDBHashAggPartialConcurrency:  "4",
		variable.TiDBWindowConcurrency:          "4",
		variable.TiDBProjectionConcurrency:      "4",
		variable.TiDBHashJoinConcurrency:        "5",
	}
	names := make([]string, 0, len(defValues))
	for n := range defValues {
		names = append(names, n)
	}

	selectSQL := "select HIGH_PRIORITY * from mysql.global_variables where variable_name in ('" + strings.Join(names, quoteCommaQuote) + "')"
	ctx := kv.WithInternalSourceType(context.Background(), kv.InternalTxnBootstrap)
	rs, err := s.ExecuteInternal(ctx, selectSQL)
	terror.MustNil(err)
	defer terror.Call(rs.Close)
	req := rs.NewChunk(nil)
	it := chunk.NewIterator4Chunk(req)
	err = rs.Next(ctx, req)
	for err == nil && req.NumRows() != 0 {
		for row := it.Begin(); row != it.End(); row = it.Next() {
			n := strings.ToLower(row.GetString(0))
			v := row.GetString(1)
			if defValue, ok := defValues[n]; !ok || defValue != v {
				return
			}
		}
		err = rs.Next(ctx, req)
	}
	terror.MustNil(err)

	mustExecute(s, "BEGIN")
	v := strconv.Itoa(variable.ConcurrencyUnset)
	sql := fmt.Sprintf("UPDATE %s.%s SET variable_value='%%s' WHERE variable_name='%%s'", mysql.SystemDB, mysql.GlobalVariablesTable)
	for _, name := range names {
		mustExecute(s, fmt.Sprintf(sql, v, name))
	}
	mustExecute(s, "COMMIT")
}

// When cherry-pick upgradeToVer54 to v4.0, we wrongly name it upgradeToVer49.
// If we upgrade from v4.0 to a newer version, the real upgradeToVer49 will be missed.
// So we redo upgradeToVer49 here to make sure the upgrading from v4.0 succeeds.
func upgradeToVer56(s Session, ver int64) {
	if ver >= version56 {
		return
	}
	doReentrantDDL(s, CreateStatsExtended)
}

func upgradeToVer57(s Session, ver int64) {
	if ver >= version57 {
		return
	}
	insertBuiltinBindInfoRow(s)
}

func initBindInfoTable(s Session) {
	mustExecute(s, CreateBindInfoTable)
	insertBuiltinBindInfoRow(s)
}

func insertBuiltinBindInfoRow(s Session) {
	mustExecute(s, `INSERT HIGH_PRIORITY INTO mysql.bind_info VALUES (%?, %?, "mysql", %?, "0000-00-00 00:00:00", "0000-00-00 00:00:00", "", "", %?)`,
		bindinfo.BuiltinPseudoSQL4BindLock, bindinfo.BuiltinPseudoSQL4BindLock, bindinfo.Builtin, bindinfo.Builtin,
	)
}

func upgradeToVer59(s Session, ver int64) {
	if ver >= version59 {
		return
	}
	// The oom-action default value is log by default in v3.0, and cancel by
	// default in v4.0.11+.
	// If a cluster is upgraded from v3.0.x (bootstrapVer <= version59) to
	// v4.0.11+, we'll write the default value to mysql.tidb. Thus we can get
	// the default value of oom-action, and promise the compatibility even if
	// the tidb-server restarts.
	// If it's a newly deployed cluster, we do not need to write the value into
	// mysql.tidb, since no compatibility problem will happen.
	writeOOMAction(s)
}

func upgradeToVer60(s Session, ver int64) {
	if ver >= version60 {
		return
	}
	mustExecute(s, "DROP TABLE IF EXISTS mysql.stats_extended")
	doReentrantDDL(s, CreateStatsExtended)
}

type bindInfo struct {
	bindSQL    string
	status     string
	createTime types.Time
	charset    string
	collation  string
	source     string
}

func upgradeToVer67(s Session, ver int64) {
	if ver >= version67 {
		return
	}
	bindMap := make(map[string]bindInfo)
	h := &bindinfo.BindHandle{}
	var err error
	mustExecute(s, "BEGIN PESSIMISTIC")

	defer func() {
		if err != nil {
			mustExecute(s, "ROLLBACK")
			return
		}

		mustExecute(s, "COMMIT")
	}()
	mustExecute(s, h.LockBindInfoSQL())
	ctx := kv.WithInternalSourceType(context.Background(), kv.InternalTxnBootstrap)
	var rs sqlexec.RecordSet
	rs, err = s.ExecuteInternal(ctx,
		`SELECT bind_sql, default_db, status, create_time, charset, collation, source
			FROM mysql.bind_info
			WHERE source != 'builtin'
			ORDER BY update_time DESC`)
	if err != nil {
		logutil.BgLogger().Fatal("upgradeToVer67 error", zap.Error(err))
	}
	req := rs.NewChunk(nil)
	iter := chunk.NewIterator4Chunk(req)
	p := parser.New()
	now := types.NewTime(types.FromGoTime(time.Now()), mysql.TypeTimestamp, 3)
	for {
		err = rs.Next(context.TODO(), req)
		if err != nil {
			logutil.BgLogger().Fatal("upgradeToVer67 error", zap.Error(err))
		}
		if req.NumRows() == 0 {
			break
		}
		updateBindInfo(iter, p, bindMap)
	}
	terror.Call(rs.Close)

	mustExecute(s, "DELETE FROM mysql.bind_info where source != 'builtin'")
	for original, bind := range bindMap {
		mustExecute(s, fmt.Sprintf("INSERT INTO mysql.bind_info VALUES(%s, %s, '', %s, %s, %s, %s, %s, %s)",
			expression.Quote(original),
			expression.Quote(bind.bindSQL),
			expression.Quote(bind.status),
			expression.Quote(bind.createTime.String()),
			expression.Quote(now.String()),
			expression.Quote(bind.charset),
			expression.Quote(bind.collation),
			expression.Quote(bind.source),
		))
	}
}

func updateBindInfo(iter *chunk.Iterator4Chunk, p *parser.Parser, bindMap map[string]bindInfo) {
	for row := iter.Begin(); row != iter.End(); row = iter.Next() {
		bind := row.GetString(0)
		db := row.GetString(1)
		status := row.GetString(2)

		if status != bindinfo.Enabled && status != bindinfo.Using && status != bindinfo.Builtin {
			continue
		}

		charset := row.GetString(4)
		collation := row.GetString(5)
		stmt, err := p.ParseOneStmt(bind, charset, collation)
		if err != nil {
			logutil.BgLogger().Fatal("updateBindInfo error", zap.Error(err))
		}
		originWithDB := parser.Normalize(utilparser.RestoreWithDefaultDB(stmt, db, bind))
		if _, ok := bindMap[originWithDB]; ok {
			// The results are sorted in descending order of time.
			// And in the following cases, duplicate originWithDB may occur
			//      originalText         	|bindText                                   	|DB
			//		`select * from t` 		|`select /*+ use_index(t, idx) */ * from t` 	|`test`
			// 		`select * from test.t`  |`select /*+ use_index(t, idx) */ * from test.t`|``
			// Therefore, if repeated, we can skip to keep the latest binding.
			continue
		}
		bindMap[originWithDB] = bindInfo{
			bindSQL:    utilparser.RestoreWithDefaultDB(stmt, db, bind),
			status:     status,
			createTime: row.GetTime(3),
			charset:    charset,
			collation:  collation,
			source:     row.GetString(6),
		}
	}
}

func writeMemoryQuotaQuery(s Session) {
	comment := "memory_quota_query is 32GB by default in v3.0.x, 1GB by default in v4.0.x+"
	mustExecute(s, `INSERT HIGH_PRIORITY INTO %n.%n VALUES (%?, %?, %?) ON DUPLICATE KEY UPDATE VARIABLE_VALUE=%?`,
		mysql.SystemDB, mysql.TiDBTable, tidbDefMemoryQuotaQuery, 32<<30, comment, 32<<30,
	)
}

func upgradeToVer62(s Session, ver int64) {
	if ver >= version62 {
		return
	}
	doReentrantDDL(s, "ALTER TABLE mysql.stats_buckets ADD COLUMN `ndv` bigint not null default 0", infoschema.ErrColumnExists)
}

func upgradeToVer63(s Session, ver int64) {
	if ver >= version63 {
		return
	}
	doReentrantDDL(s, "ALTER TABLE mysql.user ADD COLUMN `Create_tablespace_priv` ENUM('N','Y') DEFAULT 'N'", infoschema.ErrColumnExists)
	mustExecute(s, "UPDATE HIGH_PRIORITY mysql.user SET Create_tablespace_priv='Y' where Super_priv='Y'")
}

func upgradeToVer64(s Session, ver int64) {
	if ver >= version64 {
		return
	}
	doReentrantDDL(s, "ALTER TABLE mysql.user ADD COLUMN `Repl_slave_priv` ENUM('N','Y') CHARACTER SET utf8 NOT NULL DEFAULT 'N' AFTER `Execute_priv`", infoschema.ErrColumnExists)
	doReentrantDDL(s, "ALTER TABLE mysql.user ADD COLUMN `Repl_client_priv` ENUM('N','Y') CHARACTER SET utf8 NOT NULL DEFAULT 'N' AFTER `Repl_slave_priv`", infoschema.ErrColumnExists)
	mustExecute(s, "UPDATE HIGH_PRIORITY mysql.user SET Repl_slave_priv='Y',Repl_client_priv='Y' where Super_priv='Y'")
}

func upgradeToVer65(s Session, ver int64) {
	if ver >= version65 {
		return
	}
	doReentrantDDL(s, CreateStatsFMSketchTable)
}

func upgradeToVer66(s Session, ver int64) {
	if ver >= version66 {
		return
	}
	mustExecute(s, "set @@global.tidb_track_aggregate_memory_usage = 1")
}

func upgradeToVer68(s Session, ver int64) {
	if ver >= version68 {
		return
	}
	mustExecute(s, "DELETE FROM mysql.global_variables where VARIABLE_NAME = 'tidb_enable_clustered_index' and VARIABLE_VALUE = 'OFF'")
}

func upgradeToVer69(s Session, ver int64) {
	if ver >= version69 {
		return
	}
	doReentrantDDL(s, CreateGlobalGrantsTable)
}

func upgradeToVer70(s Session, ver int64) {
	if ver >= version70 {
		return
	}
	doReentrantDDL(s, "ALTER TABLE mysql.user ADD COLUMN plugin CHAR(64) AFTER authentication_string", infoschema.ErrColumnExists)
	mustExecute(s, "UPDATE HIGH_PRIORITY mysql.user SET plugin='mysql_native_password'")
}

func upgradeToVer71(s Session, ver int64) {
	if ver >= version71 {
		return
	}
	mustExecute(s, "UPDATE mysql.global_variables SET VARIABLE_VALUE='OFF' WHERE VARIABLE_NAME = 'tidb_multi_statement_mode' AND VARIABLE_VALUE = 'WARN'")
}

func upgradeToVer72(s Session, ver int64) {
	if ver >= version72 {
		return
	}
	doReentrantDDL(s, "ALTER TABLE mysql.stats_meta ADD COLUMN snapshot BIGINT(64) UNSIGNED NOT NULL DEFAULT 0", infoschema.ErrColumnExists)
}

func upgradeToVer73(s Session, ver int64) {
	if ver >= version73 {
		return
	}
	doReentrantDDL(s, CreateCapturePlanBaselinesBlacklist)
}

func upgradeToVer74(s Session, ver int64) {
	if ver >= version74 {
		return
	}
	// The old default value of `tidb_stmt_summary_max_stmt_count` is 200, we want to enlarge this to the new default value when TiDB upgrade.
	mustExecute(s, fmt.Sprintf("UPDATE mysql.global_variables SET VARIABLE_VALUE='%[1]v' WHERE VARIABLE_NAME = 'tidb_stmt_summary_max_stmt_count' AND CAST(VARIABLE_VALUE AS SIGNED) = 200", variable.DefTiDBStmtSummaryMaxStmtCount))
}

func upgradeToVer75(s Session, ver int64) {
	if ver >= version75 {
		return
	}
	doReentrantDDL(s, "ALTER TABLE mysql.user MODIFY COLUMN Host CHAR(255)")
	doReentrantDDL(s, "ALTER TABLE mysql.global_priv MODIFY COLUMN Host CHAR(255)")
	doReentrantDDL(s, "ALTER TABLE mysql.db MODIFY COLUMN Host CHAR(255)")
	doReentrantDDL(s, "ALTER TABLE mysql.tables_priv MODIFY COLUMN Host CHAR(255)")
	doReentrantDDL(s, "ALTER TABLE mysql.columns_priv MODIFY COLUMN Host CHAR(255)")
}

func upgradeToVer76(s Session, ver int64) {
	if ver >= version76 {
		return
	}
	doReentrantDDL(s, "ALTER TABLE mysql.columns_priv MODIFY COLUMN Column_priv SET('Select','Insert','Update','References')")
}

func upgradeToVer77(s Session, ver int64) {
	if ver >= version77 {
		return
	}
	doReentrantDDL(s, CreateColumnStatsUsageTable)
}

func upgradeToVer78(s Session, ver int64) {
	if ver >= version78 {
		return
	}
	doReentrantDDL(s, "ALTER TABLE mysql.stats_buckets MODIFY upper_bound LONGBLOB NOT NULL")
	doReentrantDDL(s, "ALTER TABLE mysql.stats_buckets MODIFY lower_bound LONGBLOB")
	doReentrantDDL(s, "ALTER TABLE mysql.stats_histograms MODIFY last_analyze_pos LONGBLOB DEFAULT NULL")
}

func upgradeToVer79(s Session, ver int64) {
	if ver >= version79 {
		return
	}
	doReentrantDDL(s, CreateTableCacheMetaTable)
}

func upgradeToVer80(s Session, ver int64) {
	if ver >= version80 {
		return
	}
	// Check if tidb_analyze_version exists in mysql.GLOBAL_VARIABLES.
	// If not, insert "tidb_analyze_version | 1" since this is the old behavior before we introduce this variable.
	ctx := kv.WithInternalSourceType(context.Background(), kv.InternalTxnBootstrap)
	rs, err := s.ExecuteInternal(ctx, "SELECT VARIABLE_VALUE FROM %n.%n WHERE VARIABLE_NAME=%?;",
		mysql.SystemDB, mysql.GlobalVariablesTable, variable.TiDBAnalyzeVersion)
	terror.MustNil(err)
	req := rs.NewChunk(nil)
	err = rs.Next(ctx, req)
	terror.MustNil(err)
	if req.NumRows() != 0 {
		return
	}

	mustExecute(s, "INSERT HIGH_PRIORITY IGNORE INTO %n.%n VALUES (%?, %?);",
		mysql.SystemDB, mysql.GlobalVariablesTable, variable.TiDBAnalyzeVersion, 1)
}

// For users that upgrade TiDB from a pre-4.0 version, we want to disable index merge by default.
// This helps minimize query plan regressions.
func upgradeToVer81(s Session, ver int64) {
	if ver >= version81 {
		return
	}
	// Check if tidb_enable_index_merge exists in mysql.GLOBAL_VARIABLES.
	// If not, insert "tidb_enable_index_merge | off".
	ctx := kv.WithInternalSourceType(context.Background(), kv.InternalTxnBootstrap)
	rs, err := s.ExecuteInternal(ctx, "SELECT VARIABLE_VALUE FROM %n.%n WHERE VARIABLE_NAME=%?;",
		mysql.SystemDB, mysql.GlobalVariablesTable, variable.TiDBEnableIndexMerge)
	terror.MustNil(err)
	req := rs.NewChunk(nil)
	err = rs.Next(ctx, req)
	terror.MustNil(err)
	if req.NumRows() != 0 {
		return
	}

	mustExecute(s, "INSERT HIGH_PRIORITY IGNORE INTO %n.%n VALUES (%?, %?);",
		mysql.SystemDB, mysql.GlobalVariablesTable, variable.TiDBEnableIndexMerge, variable.Off)
}

func upgradeToVer82(s Session, ver int64) {
	if ver >= version82 {
		return
	}
	doReentrantDDL(s, CreateAnalyzeOptionsTable)
}

func upgradeToVer83(s Session, ver int64) {
	if ver >= version83 {
		return
	}
	doReentrantDDL(s, CreateStatsHistory)
}

func upgradeToVer84(s Session, ver int64) {
	if ver >= version84 {
		return
	}
	doReentrantDDL(s, CreateStatsMetaHistory)
}

func upgradeToVer85(s Session, ver int64) {
	if ver >= version85 {
		return
	}
	mustExecute(s, fmt.Sprintf("UPDATE HIGH_PRIORITY mysql.bind_info SET status= '%s' WHERE status = '%s'", bindinfo.Enabled, bindinfo.Using))
}

func upgradeToVer86(s Session, ver int64) {
	if ver >= version86 {
		return
	}
	doReentrantDDL(s, "ALTER TABLE mysql.tables_priv MODIFY COLUMN Column_priv SET('Select','Insert','Update','References')")
}

func upgradeToVer87(s Session, ver int64) {
	if ver >= version87 {
		return
	}
	doReentrantDDL(s, CreateAnalyzeJobs)
}

func upgradeToVer88(s Session, ver int64) {
	if ver >= version88 {
		return
	}
	doReentrantDDL(s, "ALTER TABLE mysql.user CHANGE `Repl_slave_priv` `Repl_slave_priv` ENUM('N','Y') NOT NULL DEFAULT 'N' AFTER `Execute_priv`")
	doReentrantDDL(s, "ALTER TABLE mysql.user CHANGE `Repl_client_priv` `Repl_client_priv` ENUM('N','Y') NOT NULL DEFAULT 'N' AFTER `Repl_slave_priv`")
}

func upgradeToVer89(s Session, ver int64) {
	if ver >= version89 {
		return
	}
	doReentrantDDL(s, CreateAdvisoryLocks)
}

// importConfigOption is a one-time import.
// It is intended to be used to convert a config option to a sysvar.
// It reads the config value from the tidb-server executing the bootstrap
// (not guaranteed to be the same on all servers), and writes a message
// to the error log. The message is important since the behavior is weird
// (changes to the config file will no longer take effect past this point).
func importConfigOption(s Session, configName, svName, valStr string) {
	message := fmt.Sprintf("%s is now configured by the system variable %s. One-time importing the value specified in tidb.toml file", configName, svName)
	logutil.BgLogger().Warn(message, zap.String("value", valStr))
	// We use insert ignore, since if its a duplicate we don't want to overwrite any user-set values.
	sql := fmt.Sprintf("INSERT IGNORE INTO  %s.%s (`VARIABLE_NAME`, `VARIABLE_VALUE`) VALUES ('%s', '%s')",
		mysql.SystemDB, mysql.GlobalVariablesTable, svName, valStr)
	mustExecute(s, sql)
}

func upgradeToVer90(s Session, ver int64) {
	if ver >= version90 {
		return
	}
	valStr := variable.BoolToOnOff(config.GetGlobalConfig().EnableBatchDML)
	importConfigOption(s, "enable-batch-dml", variable.TiDBEnableBatchDML, valStr)
	valStr = fmt.Sprint(config.GetGlobalConfig().MemQuotaQuery)
	importConfigOption(s, "mem-quota-query", variable.TiDBMemQuotaQuery, valStr)
	valStr = fmt.Sprint(config.GetGlobalConfig().Log.QueryLogMaxLen)
	importConfigOption(s, "query-log-max-len", variable.TiDBQueryLogMaxLen, valStr)
	valStr = fmt.Sprint(config.GetGlobalConfig().Performance.CommitterConcurrency)
	importConfigOption(s, "committer-concurrency", variable.TiDBCommitterConcurrency, valStr)
	valStr = variable.BoolToOnOff(config.GetGlobalConfig().Performance.RunAutoAnalyze)
	importConfigOption(s, "run-auto-analyze", variable.TiDBEnableAutoAnalyze, valStr)
	valStr = config.GetGlobalConfig().OOMAction
	importConfigOption(s, "oom-action", variable.TiDBMemOOMAction, valStr)
}

func upgradeToVer91(s Session, ver int64) {
	if ver >= version91 {
		return
	}
	valStr := variable.BoolToOnOff(config.GetGlobalConfig().PreparedPlanCache.Enabled)
	importConfigOption(s, "prepared-plan-cache.enable", variable.TiDBEnablePrepPlanCache, valStr)

	valStr = strconv.Itoa(int(config.GetGlobalConfig().PreparedPlanCache.Capacity))
	importConfigOption(s, "prepared-plan-cache.capacity", variable.TiDBPrepPlanCacheSize, valStr)

	valStr = strconv.FormatFloat(config.GetGlobalConfig().PreparedPlanCache.MemoryGuardRatio, 'f', -1, 64)
	importConfigOption(s, "prepared-plan-cache.memory-guard-ratio", variable.TiDBPrepPlanCacheMemoryGuardRatio, valStr)
}

func upgradeToVer93(s Session, ver int64) {
	if ver >= version93 {
		return
	}
	valStr := variable.BoolToOnOff(config.GetGlobalConfig().OOMUseTmpStorage)
	importConfigOption(s, "oom-use-tmp-storage", variable.TiDBEnableTmpStorageOnOOM, valStr)
}

func upgradeToVer94(s Session, ver int64) {
	if ver >= version94 {
		return
	}
	mustExecute(s, CreateMDLView)
}

func upgradeToVer95(s Session, ver int64) {
	if ver >= version95 {
		return
	}
	doReentrantDDL(s, "ALTER TABLE mysql.user ADD COLUMN IF NOT EXISTS `User_attributes` JSON")
}

func upgradeToVer97(s Session, ver int64) {
	if ver >= version97 {
		return
	}
	// Check if tidb_opt_range_max_size exists in mysql.GLOBAL_VARIABLES.
	// If not, insert "tidb_opt_range_max_size | 0" since this is the old behavior before we introduce this variable.
	ctx := kv.WithInternalSourceType(context.Background(), kv.InternalTxnBootstrap)
	rs, err := s.ExecuteInternal(ctx, "SELECT VARIABLE_VALUE FROM %n.%n WHERE VARIABLE_NAME=%?;",
		mysql.SystemDB, mysql.GlobalVariablesTable, variable.TiDBOptRangeMaxSize)
	terror.MustNil(err)
	req := rs.NewChunk(nil)
	err = rs.Next(ctx, req)
	terror.MustNil(err)
	if req.NumRows() != 0 {
		return
	}

	mustExecute(s, "INSERT HIGH_PRIORITY IGNORE INTO %n.%n VALUES (%?, %?);",
		mysql.SystemDB, mysql.GlobalVariablesTable, variable.TiDBOptRangeMaxSize, 0)
}

func upgradeToVer98(s Session, ver int64) {
	if ver >= version98 {
		return
	}
	doReentrantDDL(s, "ALTER TABLE mysql.user ADD COLUMN IF NOT EXISTS `Token_issuer` varchar(255)")
}

func upgradeToVer101(s Session, ver int64) {
	if ver >= version101 {
		return
	}
	doReentrantDDL(s, CreatePlanReplayerStatusTable)
}

func upgradeToVer104(s Session, ver int64) {
	if ver >= version104 {
		return
	}
	doReentrantDDL(s, CreatePlanReplayerTaskTable)
}

func upgradeToVer103(s Session, ver int64) {
	if ver >= version103 {
		return
	}
	doReentrantDDL(s, CreateStatsTableLocked)
}

func upgradeToVer99Before(s Session, ver int64) bool {
	if ver >= version99 {
		return false
	}
	// Check if tidb_enable_metadata_lock exists in mysql.GLOBAL_VARIABLES.
	// If not, insert "tidb_enable_metadata_lock | 0" since concurrent DDL may not be enabled.
	ctx := kv.WithInternalSourceType(context.Background(), kv.InternalTxnBootstrap)
	rs, err := s.ExecuteInternal(ctx, "SELECT VARIABLE_VALUE FROM %n.%n WHERE VARIABLE_NAME=%?;",
		mysql.SystemDB, mysql.GlobalVariablesTable, variable.TiDBEnableMDL)
	terror.MustNil(err)
	req := rs.NewChunk(nil)
	err = rs.Next(ctx, req)
	terror.MustNil(err)
	if req.NumRows() != 0 {
		return false
	}

	mustExecute(s, "INSERT HIGH_PRIORITY IGNORE INTO %n.%n VALUES (%?, %?);",
		mysql.SystemDB, mysql.GlobalVariablesTable, variable.TiDBEnableMDL, 0)
	return true
}

func upgradeToVer99After(s Session, ver int64) {
	if ver >= version99 {
		return
	}
	sql := fmt.Sprintf("UPDATE HIGH_PRIORITY %[1]s.%[2]s SET VARIABLE_VALUE = %[4]d WHERE VARIABLE_NAME = '%[3]s'",
		mysql.SystemDB, mysql.GlobalVariablesTable, variable.TiDBEnableMDL, 1)
	mustExecute(s, sql)
}

func upgradeToVer100(s Session, ver int64) {
	if ver >= version100 {
		return
	}
	valStr := strconv.Itoa(int(config.GetGlobalConfig().Performance.ServerMemoryQuota))
	importConfigOption(s, "performance.server-memory-quota", variable.TiDBServerMemoryLimit, valStr)
}

func upgradeToVer102(s Session, ver int64) {
	if ver >= version102 {
		return
	}
	doReentrantDDL(s, CreatePasswordHistory)
	doReentrantDDL(s, "Alter table mysql.user add COLUMN IF NOT EXISTS `Password_reuse_history` smallint unsigned  DEFAULT NULL  AFTER `Create_Tablespace_Priv` ")
	doReentrantDDL(s, "Alter table mysql.user add COLUMN IF NOT EXISTS `Password_reuse_time` smallint unsigned DEFAULT NULL  AFTER `Password_reuse_history`")
}

func writeOOMAction(s Session) {
	comment := "oom-action is `log` by default in v3.0.x, `cancel` by default in v4.0.11+"
	mustExecute(s, `INSERT HIGH_PRIORITY INTO %n.%n VALUES (%?, %?, %?) ON DUPLICATE KEY UPDATE VARIABLE_VALUE= %?`,
		mysql.SystemDB, mysql.TiDBTable, tidbDefOOMAction, variable.OOMActionLog, comment, variable.OOMActionLog,
	)
}

// updateBootstrapVer updates bootstrap version variable in mysql.TiDB table.
func updateBootstrapVer(s Session) {
	// Update bootstrap version.
	mustExecute(s, `INSERT HIGH_PRIORITY INTO %n.%n VALUES (%?, %?, "TiDB bootstrap version.") ON DUPLICATE KEY UPDATE VARIABLE_VALUE=%?`,
		mysql.SystemDB, mysql.TiDBTable, tidbServerVersionVar, currentBootstrapVersion, currentBootstrapVersion,
	)
}

// getBootstrapVersion gets bootstrap version from mysql.tidb table;
func getBootstrapVersion(s Session) (int64, error) {
	sVal, isNull, err := getTiDBVar(s, tidbServerVersionVar)
	if err != nil {
		return 0, errors.Trace(err)
	}
	if isNull {
		return 0, nil
	}
	return strconv.ParseInt(sVal, 10, 64)
}

// doDDLWorks executes DDL statements in bootstrap stage.
func doDDLWorks(s Session) {
	// Create a test database.
	mustExecute(s, "CREATE DATABASE IF NOT EXISTS test")
	// Create system db.
	mustExecute(s, "CREATE DATABASE IF NOT EXISTS %n", mysql.SystemDB)
	// Create user table.
	mustExecute(s, CreateUserTable)
	// Create password history
	mustExecute(s, CreatePasswordHistory)
	// Create privilege tables.
	mustExecute(s, CreateGlobalPrivTable)
	mustExecute(s, CreateDBPrivTable)
	mustExecute(s, CreateTablePrivTable)
	mustExecute(s, CreateColumnPrivTable)
	// Create global system variable table.
	mustExecute(s, CreateGlobalVariablesTable)
	// Create TiDB table.
	mustExecute(s, CreateTiDBTable)
	// Create help table.
	mustExecute(s, CreateHelpTopic)
	// Create stats_meta table.
	mustExecute(s, CreateStatsMetaTable)
	// Create stats_columns table.
	mustExecute(s, CreateStatsColsTable)
	// Create stats_buckets table.
	mustExecute(s, CreateStatsBucketsTable)
	// Create gc_delete_range table.
	mustExecute(s, CreateGCDeleteRangeTable)
	// Create gc_delete_range_done table.
	mustExecute(s, CreateGCDeleteRangeDoneTable)
	// Create stats_feedback table.
	mustExecute(s, CreateStatsFeedbackTable)
	// Create role_edges table.
	mustExecute(s, CreateRoleEdgesTable)
	// Create default_roles table.
	mustExecute(s, CreateDefaultRolesTable)
	// Create bind_info table.
	initBindInfoTable(s)
	// Create stats_topn_store table.
	mustExecute(s, CreateStatsTopNTable)
	// Create expr_pushdown_blacklist table.
	mustExecute(s, CreateExprPushdownBlacklist)
	// Create opt_rule_blacklist table.
	mustExecute(s, CreateOptRuleBlacklist)
	// Create stats_extended table.
	mustExecute(s, CreateStatsExtended)
	// Create schema_index_usage.
	mustExecute(s, CreateSchemaIndexUsageTable)
	// Create stats_fm_sketch table.
	mustExecute(s, CreateStatsFMSketchTable)
	// Create global_grants
	mustExecute(s, CreateGlobalGrantsTable)
	// Create capture_plan_baselines_blacklist
	mustExecute(s, CreateCapturePlanBaselinesBlacklist)
	// Create column_stats_usage table
	mustExecute(s, CreateColumnStatsUsageTable)
	// Create table_cache_meta table.
	mustExecute(s, CreateTableCacheMetaTable)
	// Create analyze_options table.
	mustExecute(s, CreateAnalyzeOptionsTable)
	// Create stats_history table.
	mustExecute(s, CreateStatsHistory)
	// Create stats_meta_history table.
	mustExecute(s, CreateStatsMetaHistory)
	// Create analyze_jobs table.
	mustExecute(s, CreateAnalyzeJobs)
	// Create advisory_locks table.
	mustExecute(s, CreateAdvisoryLocks)
	// Create mdl view.
	mustExecute(s, CreateMDLView)
	//  Create plan_replayer_status table
	mustExecute(s, CreatePlanReplayerStatusTable)
	// Create plan_replayer_task table
	mustExecute(s, CreatePlanReplayerTaskTable)
	// Create stats_meta_table_locked table
	mustExecute(s, CreateStatsTableLocked)
}

// inTestSuite checks if we are bootstrapping in the context of tests.
// There are some historical differences in behavior between tests and non-tests.
func inTestSuite() bool {
	return flag.Lookup("test.v") != nil || flag.Lookup("check.v") != nil
}

// doDMLWorks executes DML statements in bootstrap stage.
// All the statements run in a single transaction.
func doDMLWorks(s Session) {
	mustExecute(s, "BEGIN")
	if config.GetGlobalConfig().Security.SecureBootstrap {
		// If secure bootstrap is enabled, we create a root@localhost account which can login with auth_socket.
		// i.e. mysql -S /tmp/tidb.sock -uroot
		// The auth_socket plugin will validate that the user matches $USER.
		u, err := osuser.Current()
		if err != nil {
			logutil.BgLogger().Fatal("failed to read current user. unable to secure bootstrap.", zap.Error(err))
		}
		mustExecute(s, `INSERT HIGH_PRIORITY INTO mysql.user (Host,User,authentication_string,plugin,Select_priv,Insert_priv,Update_priv,Delete_priv,Create_priv,Drop_priv,Process_priv,Grant_priv,References_priv,Alter_priv,Show_db_priv,
			Super_priv,Create_tmp_table_priv,Lock_tables_priv,Execute_priv,Create_view_priv,Show_view_priv,Create_routine_priv,Alter_routine_priv,Index_priv,Create_user_priv,Event_priv,Repl_slave_priv,Repl_client_priv,Trigger_priv,Create_role_priv,Drop_role_priv,Account_locked,
		    Shutdown_priv,Reload_priv,FILE_priv,Config_priv,Create_Tablespace_Priv,User_attributes,Token_issuer) VALUES 
		("localhost", "root", %?, "auth_socket", "Y", "Y", "Y", "Y", "Y", "Y", "Y", "Y", "Y", "Y", "Y", "Y", "Y", "Y", "Y", "Y", "Y", "Y", "Y", "Y", "Y", "Y", "Y", "Y", "Y", "Y", "Y", "N", "Y", "Y", "Y", "Y", "Y", null, "")`, u.Username)
	} else {
		mustExecute(s, `INSERT HIGH_PRIORITY INTO mysql.user (Host,User,authentication_string,plugin,Select_priv,Insert_priv,Update_priv,Delete_priv,Create_priv,Drop_priv,Process_priv,Grant_priv,References_priv,Alter_priv,Show_db_priv,
			Super_priv,Create_tmp_table_priv,Lock_tables_priv,Execute_priv,Create_view_priv,Show_view_priv,Create_routine_priv,Alter_routine_priv,Index_priv,Create_user_priv,Event_priv,Repl_slave_priv,Repl_client_priv,Trigger_priv,Create_role_priv,Drop_role_priv,Account_locked,
		    Shutdown_priv,Reload_priv,FILE_priv,Config_priv,Create_Tablespace_Priv,User_attributes,Token_issuer) VALUES
		("%", "root", "", "mysql_native_password", "Y", "Y", "Y", "Y", "Y", "Y", "Y", "Y", "Y", "Y", "Y", "Y", "Y", "Y", "Y", "Y", "Y", "Y", "Y", "Y", "Y", "Y", "Y", "Y", "Y", "Y", "Y", "N", "Y", "Y", "Y", "Y", "Y", null, "")`)
	}

	// For GLOBAL scoped system variables, insert the initial value
	// into the mysql.global_variables table. This is only run on initial
	// bootstrap, and in some cases we will use a different default value
	// for new installs versus existing installs.

	values := make([]string, 0, len(variable.GetSysVars()))
	for k, v := range variable.GetSysVars() {
		if !v.HasGlobalScope() {
			continue
		}
		vVal := v.Value
		switch v.Name {
		case variable.TiDBTxnMode:
			if config.GetGlobalConfig().Store == "tikv" || config.GetGlobalConfig().Store == "unistore" {
				vVal = "pessimistic"
			}
		case variable.TiDBEnableAsyncCommit, variable.TiDBEnable1PC:
			if config.GetGlobalConfig().Store == "tikv" {
				vVal = variable.On
			}
		case variable.TiDBMemOOMAction:
			if inTestSuite() {
				vVal = variable.OOMActionLog
			}
		case variable.TiDBEnableAutoAnalyze:
			if inTestSuite() {
				vVal = variable.Off
			}
		// For the following sysvars, we change the default
		// FOR NEW INSTALLS ONLY. In most cases you don't want to do this.
		// It is better to change the value in the Sysvar struct, so that
		// all installs will have the same value.
		case variable.TiDBRowFormatVersion:
			vVal = strconv.Itoa(variable.DefTiDBRowFormatV2)
		case variable.TiDBTxnAssertionLevel:
			vVal = variable.AssertionFastStr
		case variable.TiDBEnableMutationChecker:
			vVal = variable.On
		}
		// sanitize k and vVal
		value := fmt.Sprintf(`("%s", "%s")`, sqlexec.EscapeString(k), sqlexec.EscapeString(vVal))
		values = append(values, value)
	}
	sql := fmt.Sprintf("INSERT HIGH_PRIORITY INTO %s.%s VALUES %s;", mysql.SystemDB, mysql.GlobalVariablesTable,
		strings.Join(values, ", "))
	mustExecute(s, sql)

	mustExecute(s, `INSERT HIGH_PRIORITY INTO %n.%n VALUES(%?, %?, "Bootstrap flag. Do not delete.") ON DUPLICATE KEY UPDATE VARIABLE_VALUE=%?`,
		mysql.SystemDB, mysql.TiDBTable, bootstrappedVar, varTrue, varTrue,
	)

	mustExecute(s, `INSERT HIGH_PRIORITY INTO %n.%n VALUES(%?, %?, "Bootstrap version. Do not delete.")`,
		mysql.SystemDB, mysql.TiDBTable, tidbServerVersionVar, currentBootstrapVersion,
	)

	writeSystemTZ(s)

	writeNewCollationParameter(s, config.GetGlobalConfig().NewCollationsEnabledOnFirstBootstrap)

	writeDefaultExprPushDownBlacklist(s)

	writeStmtSummaryVars(s)

	ctx := kv.WithInternalSourceType(context.Background(), kv.InternalTxnBootstrap)
	_, err := s.ExecuteInternal(ctx, "COMMIT")
	if err != nil {
		sleepTime := 1 * time.Second
		logutil.BgLogger().Info("doDMLWorks failed", zap.Error(err), zap.Duration("sleeping time", sleepTime))
		time.Sleep(sleepTime)
		// Check if TiDB is already bootstrapped.
		b, err1 := checkBootstrapped(s)
		if err1 != nil {
			logutil.BgLogger().Fatal("doDMLWorks failed", zap.Error(err1))
		}
		if b {
			return
		}
		logutil.BgLogger().Fatal("doDMLWorks failed", zap.Error(err))
	}
}

func mustExecute(s Session, sql string, args ...interface{}) {
	ctx, cancel := context.WithTimeout(context.Background(), time.Duration(internalSQLTimeout)*time.Second)
	ctx = kv.WithInternalSourceType(ctx, kv.InternalTxnBootstrap)
	_, err := s.ExecuteInternal(ctx, sql, args...)
	defer cancel()
	if err != nil {
		debug.PrintStack()
		logutil.BgLogger().Fatal("mustExecute error", zap.Error(err))
	}
}

// oldPasswordUpgrade upgrade password to MySQL compatible format
func oldPasswordUpgrade(pass string) (string, error) {
	hash1, err := hex.DecodeString(pass)
	if err != nil {
		return "", errors.Trace(err)
	}

	hash2 := auth.Sha1Hash(hash1)
	newpass := fmt.Sprintf("*%X", hash2)
	return newpass, nil
}

// rebuildAllPartitionValueMapAndSorted rebuilds all value map and sorted info for list column partitions with InfoSchema.
func rebuildAllPartitionValueMapAndSorted(s *session) {
	type partitionExpr interface {
		PartitionExpr() (*tables.PartitionExpr, error)
	}

	p := parser.New()
	is := s.GetInfoSchema().(infoschema.InfoSchema)
	for _, dbInfo := range is.AllSchemas() {
		for _, t := range is.SchemaTables(dbInfo.Name) {
			pi := t.Meta().GetPartitionInfo()
			if pi == nil || pi.Type != model.PartitionTypeList {
				continue
			}

			pe, err := t.(partitionExpr).PartitionExpr()
			if err != nil {
				panic("partition table gets partition expression failed")
			}
			for _, cp := range pe.ColPrunes {
				if err = cp.RebuildPartitionValueMapAndSorted(p); err != nil {
					logutil.BgLogger().Warn("build list column partition value map and sorted failed")
					break
				}
			}
		}
	}
}<|MERGE_RESOLUTION|>--- conflicted
+++ resolved
@@ -443,7 +443,6 @@
 		fail_reason TEXT,
 		instance VARCHAR(512) NOT NULL comment 'address of the TiDB instance executing the plan replayer job');`
 
-<<<<<<< HEAD
 	// CreatePlanReplayerTaskTable is a table about plan replayer capture task
 	CreatePlanReplayerTaskTable = `CREATE TABLE IF NOT EXISTS mysql.plan_replayer_task (
 		sql_digest VARCHAR(128) NOT NULL,
@@ -458,8 +457,6 @@
 		version bigint(64) UNSIGNED NOT NULL DEFAULT 0,
 		PRIMARY KEY (table_id));`
 
-=======
->>>>>>> 4ce68662
 	// CreatePasswordHistory is a table save history passwd
 	CreatePasswordHistory = `CREATE TABLE  IF NOT EXISTS mysql.password_history (
          Host char(255)  NOT NULL DEFAULT '',
@@ -684,27 +681,17 @@
 	version100 = 100
 	// version101 add mysql.plan_replayer_status table
 	version101 = 101
-<<<<<<< HEAD
 	// version102 add mysql.plan_replayer_task table
 	version102 = 102
 	// version103 adds the tables mysql.stats_table_locked
 	version103 = 103
 	// version104 add mysql.password_history
 	version104 = 104
-=======
-	// version102 add mysql.password_history
-	version102 = 102
->>>>>>> 4ce68662
 )
 
 // currentBootstrapVersion is defined as a variable, so we can modify its value for testing.
 // please make sure this is the largest version
-<<<<<<< HEAD
-
 var currentBootstrapVersion int64 = version104
-=======
-var currentBootstrapVersion int64 = version102
->>>>>>> 4ce68662
 
 // DDL owner key's expired time is ManagerSessionTTL seconds, we should wait the time and give more time to have a chance to finish it.
 var internalSQLTimeout = owner.ManagerSessionTTL + 15
@@ -811,11 +798,8 @@
 		upgradeToVer100,
 		upgradeToVer101,
 		upgradeToVer102,
-<<<<<<< HEAD
 		upgradeToVer103,
 		upgradeToVer104,
-=======
->>>>>>> 4ce68662
 	}
 )
 
