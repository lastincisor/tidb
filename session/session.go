--- conflicted
+++ resolved
@@ -2683,12 +2683,8 @@
 		}
 		return getErr
 	}
-<<<<<<< HEAD
-	if err := userAutoAccountLocked(s, user, host, passwordLocking.FailedLoginCount+1, passwordLocking.FailedLoginAttempts, passwordLocking.PasswordLockTimeDays); err != nil {
-=======
 	if err := userAutoAccountLocked(s, user, host, passwordLocking.FailedLoginCount+1,
 		passwordLocking.FailedLoginAttempts, passwordLocking.PasswordLockTimeDays); err != nil {
->>>>>>> a5d30aa4
 		if rollBackErr := failedLoginTrackingRollback(s); rollBackErr != nil {
 			return rollBackErr
 		}
