// Copyright 2016 PingCAP, Inc.
//
// Licensed under the Apache License, Version 2.0 (the "License");
// you may not use this file except in compliance with the License.
// You may obtain a copy of the License at
//
//     http://www.apache.org/licenses/LICENSE-2.0
//
// Unless required by applicable law or agreed to in writing, software
// distributed under the License is distributed on an "AS IS" BASIS,
// WITHOUT WARRANTIES OR CONDITIONS OF ANY KIND, either express or implied.
// See the License for the specific language governing permissions and
// limitations under the License.

package executor

import (
	"bytes"
	"context"
	gjson "encoding/json"
	"fmt"
	"math"
	"sort"
	"strconv"
	"strings"
	"time"

	"github.com/pingcap/errors"
	"github.com/pingcap/tidb/bindinfo"
	"github.com/pingcap/tidb/config"
	"github.com/pingcap/tidb/ddl"
	"github.com/pingcap/tidb/domain"
	"github.com/pingcap/tidb/domain/infosync"
	"github.com/pingcap/tidb/expression"
	"github.com/pingcap/tidb/infoschema"
	"github.com/pingcap/tidb/kv"
	"github.com/pingcap/tidb/meta/autoid"
	"github.com/pingcap/tidb/parser"
	"github.com/pingcap/tidb/parser/ast"
	"github.com/pingcap/tidb/parser/auth"
	"github.com/pingcap/tidb/parser/charset"
	parserformat "github.com/pingcap/tidb/parser/format"
	"github.com/pingcap/tidb/parser/model"
	"github.com/pingcap/tidb/parser/mysql"
	"github.com/pingcap/tidb/parser/terror"
	field_types "github.com/pingcap/tidb/parser/types"
	plannercore "github.com/pingcap/tidb/planner/core"
	"github.com/pingcap/tidb/plugin"
	"github.com/pingcap/tidb/privilege"
	"github.com/pingcap/tidb/privilege/privileges"
	"github.com/pingcap/tidb/sessionctx"
	"github.com/pingcap/tidb/sessionctx/sessionstates"
	"github.com/pingcap/tidb/sessionctx/stmtctx"
	"github.com/pingcap/tidb/sessionctx/variable"
	"github.com/pingcap/tidb/store/helper"
	"github.com/pingcap/tidb/table"
	"github.com/pingcap/tidb/table/tables"
	"github.com/pingcap/tidb/tidb-binlog/node"
	"github.com/pingcap/tidb/types"
	"github.com/pingcap/tidb/util"
	"github.com/pingcap/tidb/util/chunk"
	"github.com/pingcap/tidb/util/collate"
	"github.com/pingcap/tidb/util/etcd"
	"github.com/pingcap/tidb/util/format"
	"github.com/pingcap/tidb/util/hack"
	"github.com/pingcap/tidb/util/hint"
	"github.com/pingcap/tidb/util/mathutil"
	"github.com/pingcap/tidb/util/memory"
	"github.com/pingcap/tidb/util/sem"
	"github.com/pingcap/tidb/util/set"
	"github.com/pingcap/tidb/util/sqlexec"
	"github.com/pingcap/tidb/util/stringutil"
	"golang.org/x/exp/slices"
)

var etcdDialTimeout = 5 * time.Second

// ShowExec represents a show executor.
type ShowExec struct {
	baseExecutor

	Tp        ast.ShowStmtType // Databases/Tables/Columns/....
	DBName    model.CIStr
	Table     *ast.TableName       // Used for showing columns.
	Partition model.CIStr          // Used for showing partition
	Column    *ast.ColumnName      // Used for `desc table column`.
	IndexName model.CIStr          // Used for show table regions.
	Flag      int                  // Some flag parsed from sql, such as FULL.
	Roles     []*auth.RoleIdentity // Used for show grants.
	User      *auth.UserIdentity   // Used by show grants, show create user.
	Extractor plannercore.ShowPredicateExtractor

	is infoschema.InfoSchema

	CountWarningsOrErrors bool // Used for showing count(*) warnings | errors

	result *chunk.Chunk
	cursor int

	Full        bool
	IfNotExists bool // Used for `show create database if not exists`
	GlobalScope bool // GlobalScope is used by show variables
	Extended    bool // Used for `show extended columns from ...`
}

type showTableRegionRowItem struct {
	regionMeta
	schedulingConstraints string
	schedulingState       string
}

// Next implements the Executor Next interface.
func (e *ShowExec) Next(ctx context.Context, req *chunk.Chunk) error {
	req.GrowAndReset(e.maxChunkSize)
	if e.result == nil {
		e.result = newFirstChunk(e)
		err := e.fetchAll(ctx)
		if err != nil {
			return errors.Trace(err)
		}
		iter := chunk.NewIterator4Chunk(e.result)
		for colIdx := 0; colIdx < e.Schema().Len(); colIdx++ {
			retType := e.Schema().Columns[colIdx].RetType
			if !types.IsTypeVarchar(retType.GetType()) {
				continue
			}
			for row := iter.Begin(); row != iter.End(); row = iter.Next() {
				if valLen := len(row.GetString(colIdx)); retType.GetFlen() < valLen {
					retType.SetFlen(valLen)
				}
			}
		}
	}
	if e.cursor >= e.result.NumRows() {
		return nil
	}
	numCurBatch := mathutil.Min(req.Capacity(), e.result.NumRows()-e.cursor)
	req.Append(e.result, e.cursor, e.cursor+numCurBatch)
	e.cursor += numCurBatch
	return nil
}

func (e *ShowExec) fetchAll(ctx context.Context) error {
	// Temporary disables select limit to avoid miss the result.
	// Because some of below fetch show result stmt functions will generate
	// a SQL stmt and then execute the new SQL stmt to do the fetch result task
	// for the up-level show stmt.
	// Here, the problem is the new SQL stmt will be influenced by SelectLimit value
	// and return a limited result set back to up level show stmt. This, in fact, may
	// cause a filter effect on result set that may exclude the qualified record outside of
	// result set.
	// Finally, when above result set, may not include qualified record, is returned to up
	// level show stmt's selection, which really applies the filter operation on returned
	// result set, it may return empty result to client.
	oldSelectLimit := e.ctx.GetSessionVars().SelectLimit
	e.ctx.GetSessionVars().SelectLimit = math.MaxUint64
	defer func() {
		// Restore session Var SelectLimit value.
		e.ctx.GetSessionVars().SelectLimit = oldSelectLimit
	}()

	switch e.Tp {
	case ast.ShowCharset:
		return e.fetchShowCharset()
	case ast.ShowCollation:
		return e.fetchShowCollation()
	case ast.ShowColumns:
		return e.fetchShowColumns(ctx)
	case ast.ShowConfig:
		return e.fetchShowClusterConfigs(ctx)
	case ast.ShowCreateTable:
		return e.fetchShowCreateTable()
	case ast.ShowCreateSequence:
		return e.fetchShowCreateSequence()
	case ast.ShowCreateUser:
		return e.fetchShowCreateUser(ctx)
	case ast.ShowCreateView:
		return e.fetchShowCreateView()
	case ast.ShowCreateDatabase:
		return e.fetchShowCreateDatabase()
	case ast.ShowCreatePlacementPolicy:
		return e.fetchShowCreatePlacementPolicy()
	case ast.ShowDatabases:
		return e.fetchShowDatabases()
	case ast.ShowDrainerStatus:
		return e.fetchShowPumpOrDrainerStatus(node.DrainerNode)
	case ast.ShowEngines:
		return e.fetchShowEngines(ctx)
	case ast.ShowGrants:
		return e.fetchShowGrants()
	case ast.ShowIndex:
		return e.fetchShowIndex()
	case ast.ShowProcedureStatus:
		return e.fetchShowProcedureStatus()
	case ast.ShowPumpStatus:
		return e.fetchShowPumpOrDrainerStatus(node.PumpNode)
	case ast.ShowStatus:
		return e.fetchShowStatus()
	case ast.ShowTables:
		return e.fetchShowTables()
	case ast.ShowOpenTables:
		return e.fetchShowOpenTables()
	case ast.ShowTableStatus:
		return e.fetchShowTableStatus(ctx)
	case ast.ShowTriggers:
		return e.fetchShowTriggers()
	case ast.ShowVariables:
		return e.fetchShowVariables(ctx)
	case ast.ShowWarnings:
		return e.fetchShowWarnings(false)
	case ast.ShowErrors:
		return e.fetchShowWarnings(true)
	case ast.ShowProcessList:
		return e.fetchShowProcessList()
	case ast.ShowEvents:
		// empty result
	case ast.ShowStatsExtended:
		return e.fetchShowStatsExtended()
	case ast.ShowStatsMeta:
		return e.fetchShowStatsMeta()
	case ast.ShowStatsHistograms:
		return e.fetchShowStatsHistogram()
	case ast.ShowStatsBuckets:
		return e.fetchShowStatsBuckets()
	case ast.ShowStatsTopN:
		return e.fetchShowStatsTopN()
	case ast.ShowStatsHealthy:
		e.fetchShowStatsHealthy()
		return nil
	case ast.ShowStatsLocked:
		return e.fetchShowStatsLocked()
	case ast.ShowHistogramsInFlight:
		e.fetchShowHistogramsInFlight()
		return nil
	case ast.ShowColumnStatsUsage:
		return e.fetchShowColumnStatsUsage()
	case ast.ShowPlugins:
		return e.fetchShowPlugins()
	case ast.ShowProfiles:
		// empty result
	case ast.ShowMasterStatus:
		return e.fetchShowMasterStatus()
	case ast.ShowPrivileges:
		return e.fetchShowPrivileges()
	case ast.ShowBindings:
		return e.fetchShowBind()
	case ast.ShowBindingCacheStatus:
		return e.fetchShowBindingCacheStatus(ctx)
	case ast.ShowAnalyzeStatus:
		return e.fetchShowAnalyzeStatus()
	case ast.ShowRegions:
		return e.fetchShowTableRegions(ctx)
	case ast.ShowBuiltins:
		return e.fetchShowBuiltins()
	case ast.ShowBackups:
		return e.fetchShowBRIE(ast.BRIEKindBackup)
	case ast.ShowRestores:
		return e.fetchShowBRIE(ast.BRIEKindRestore)
	case ast.ShowPlacementLabels:
		return e.fetchShowPlacementLabels(ctx)
	case ast.ShowPlacement:
		return e.fetchShowPlacement(ctx)
	case ast.ShowPlacementForDatabase:
		return e.fetchShowPlacementForDB(ctx)
	case ast.ShowPlacementForTable:
		return e.fetchShowPlacementForTable(ctx)
	case ast.ShowPlacementForPartition:
		return e.fetchShowPlacementForPartition(ctx)
	case ast.ShowSessionStates:
		return e.fetchShowSessionStates(ctx)
	}
	return nil
}

// visibleChecker checks if a stmt is visible for a certain user.
type visibleChecker struct {
	defaultDB string
	ctx       sessionctx.Context
	is        infoschema.InfoSchema
	manager   privilege.Manager
	ok        bool
}

func (v *visibleChecker) Enter(in ast.Node) (out ast.Node, skipChildren bool) {
	switch x := in.(type) {
	case *ast.TableName:
		schema := x.Schema.L
		if schema == "" {
			schema = v.defaultDB
		}
		if !v.is.TableExists(model.NewCIStr(schema), x.Name) {
			return in, true
		}
		activeRoles := v.ctx.GetSessionVars().ActiveRoles
		if v.manager != nil && !v.manager.RequestVerification(activeRoles, schema, x.Name.L, "", mysql.SelectPriv) {
			v.ok = false
		}
		return in, true
	}
	return in, false
}

func (v *visibleChecker) Leave(in ast.Node) (out ast.Node, ok bool) {
	return in, true
}

func (e *ShowExec) fetchShowBind() error {
	var bindRecords []*bindinfo.BindRecord
	if !e.GlobalScope {
		handle := e.ctx.Value(bindinfo.SessionBindInfoKeyType).(*bindinfo.SessionHandle)
		bindRecords = handle.GetAllBindRecord()
	} else {
		bindRecords = domain.GetDomain(e.ctx).BindHandle().GetAllBindRecord()
	}
	// Remove the invalid bindRecord.
	ind := 0
	for _, bindData := range bindRecords {
		if len(bindData.Bindings) > 0 {
			bindRecords[ind] = bindData
			ind++
		}
	}
	bindRecords = bindRecords[:ind]
	parser := parser.New()
	for _, bindData := range bindRecords {
		// For the same origin_sql, sort the bindings according to their update time.
		sort.Slice(bindData.Bindings, func(i int, j int) bool {
			cmpResult := bindData.Bindings[i].UpdateTime.Compare(bindData.Bindings[j].UpdateTime)
			if cmpResult == 0 {
				// Because the create time must be different, the result of sorting is stable.
				cmpResult = bindData.Bindings[i].CreateTime.Compare(bindData.Bindings[j].CreateTime)
			}
			return cmpResult > 0
		})
	}
	// For the different origin_sql, sort the bindRecords according to their max update time.
	sort.Slice(bindRecords, func(i int, j int) bool {
		cmpResult := bindRecords[i].Bindings[0].UpdateTime.Compare(bindRecords[j].Bindings[0].UpdateTime)
		if cmpResult == 0 {
			// Because the create time must be different, the result of sorting is stable.
			cmpResult = bindRecords[i].Bindings[0].CreateTime.Compare(bindRecords[j].Bindings[0].CreateTime)
		}
		return cmpResult > 0
	})
	for _, bindData := range bindRecords {
		for _, hint := range bindData.Bindings {
			stmt, err := parser.ParseOneStmt(hint.BindSQL, hint.Charset, hint.Collation)
			if err != nil {
				return err
			}
			checker := visibleChecker{
				defaultDB: bindData.Db,
				ctx:       e.ctx,
				is:        e.is,
				manager:   privilege.GetPrivilegeManager(e.ctx),
				ok:        true,
			}
			stmt.Accept(&checker)
			if !checker.ok {
				continue
			}
			e.appendRow([]interface{}{
				bindData.OriginalSQL,
				hint.BindSQL,
				bindData.Db,
				hint.Status,
				hint.CreateTime,
				hint.UpdateTime,
				hint.Charset,
				hint.Collation,
				hint.Source,
				hint.SQLDigest,
				hint.PlanDigest,
			})
		}
	}
	return nil
}

func (e *ShowExec) fetchShowBindingCacheStatus(ctx context.Context) error {
	exec := e.ctx.(sqlexec.RestrictedSQLExecutor)
	ctx = kv.WithInternalSourceType(ctx, kv.InternalTxnBindInfo)

	rows, _, err := exec.ExecRestrictedSQL(ctx, nil, fmt.Sprintf("SELECT count(*) FROM mysql.bind_info where status = '%s' or status = '%s';", bindinfo.Enabled, bindinfo.Using))
	if err != nil {
		return errors.Trace(err)
	}

	handle := domain.GetDomain(e.ctx).BindHandle()

	bindRecords := handle.GetAllBindRecord()
	numBindings := 0
	for _, bindRecord := range bindRecords {
		for _, binding := range bindRecord.Bindings {
			if binding.IsBindingEnabled() {
				numBindings++
			}
		}
	}

	memUsage := handle.GetMemUsage()
	memCapacity := handle.GetMemCapacity()
	e.appendRow([]interface{}{
		numBindings,
		rows[0].GetInt64(0),
		memory.FormatBytes(memUsage),
		memory.FormatBytes(memCapacity),
	})
	return nil
}

func (e *ShowExec) fetchShowEngines(ctx context.Context) error {
	ctx = kv.WithInternalSourceType(ctx, kv.InternalTxnMeta)
	exec := e.ctx.(sqlexec.RestrictedSQLExecutor)

	rows, _, err := exec.ExecRestrictedSQL(ctx, nil, `SELECT * FROM information_schema.engines`)
	if err != nil {
		return errors.Trace(err)
	}

	e.result.AppendRows(rows)
	return nil
}

// moveInfoSchemaToFront moves information_schema to the first, and the others are sorted in the origin ascending order.
func moveInfoSchemaToFront(dbs []string) {
	if len(dbs) > 0 && strings.EqualFold(dbs[0], "INFORMATION_SCHEMA") {
		return
	}

	i := sort.SearchStrings(dbs, "INFORMATION_SCHEMA")
	if i < len(dbs) && strings.EqualFold(dbs[i], "INFORMATION_SCHEMA") {
		copy(dbs[1:i+1], dbs[0:i])
		dbs[0] = "INFORMATION_SCHEMA"
	}
}

func (e *ShowExec) fetchShowDatabases() error {
	dbs := e.is.AllSchemaNames()
	checker := privilege.GetPrivilegeManager(e.ctx)
	slices.Sort(dbs)
	var (
		fieldPatternsLike collate.WildcardPattern
		fieldFilter       string
	)

	if e.Extractor != nil {
		fieldFilter = e.Extractor.Field()
		fieldPatternsLike = e.Extractor.FieldPatternLike()
	}
	// let information_schema be the first database
	moveInfoSchemaToFront(dbs)
	for _, d := range dbs {
		if checker != nil && !checker.DBIsVisible(e.ctx.GetSessionVars().ActiveRoles, d) {
			continue
		} else if fieldFilter != "" && strings.ToLower(d) != fieldFilter {
			continue
		} else if fieldPatternsLike != nil && !fieldPatternsLike.DoMatch(strings.ToLower(d)) {
			continue
		}
		e.appendRow([]interface{}{
			d,
		})
	}
	return nil
}

func (e *ShowExec) fetchShowProcessList() error {
	sm := e.ctx.GetSessionManager()
	if sm == nil {
		return nil
	}

	loginUser, activeRoles := e.ctx.GetSessionVars().User, e.ctx.GetSessionVars().ActiveRoles
	var hasProcessPriv bool
	if pm := privilege.GetPrivilegeManager(e.ctx); pm != nil {
		if pm.RequestVerification(activeRoles, "", "", "", mysql.ProcessPriv) {
			hasProcessPriv = true
		}
	}

	pl := sm.ShowProcessList()
	for _, pi := range pl {
		// If you have the PROCESS privilege, you can see all threads.
		// Otherwise, you can see only your own threads.
		if !hasProcessPriv && pi.User != loginUser.Username {
			continue
		}
		row := pi.ToRowForShow(e.Full)
		e.appendRow(row)
	}
	return nil
}

func (e *ShowExec) fetchShowOpenTables() error {
	// TiDB has no concept like mysql's "table cache" and "open table"
	// For simplicity, we just return an empty result with the same structure as MySQL's SHOW OPEN TABLES
	return nil
}

func (e *ShowExec) fetchShowTables() error {
	checker := privilege.GetPrivilegeManager(e.ctx)
	if checker != nil && e.ctx.GetSessionVars().User != nil {
		if !checker.DBIsVisible(e.ctx.GetSessionVars().ActiveRoles, e.DBName.O) {
			return e.dbAccessDenied()
		}
	}
	if !e.is.SchemaExists(e.DBName) {
		return ErrBadDB.GenWithStackByArgs(e.DBName)
	}
	// sort for tables
	schemaTables := e.is.SchemaTables(e.DBName)
	tableNames := make([]string, 0, len(schemaTables))
	activeRoles := e.ctx.GetSessionVars().ActiveRoles
	var (
		tableTypes        = make(map[string]string)
		fieldPatternsLike collate.WildcardPattern
		fieldFilter       string
	)

	if e.Extractor != nil {
		fieldFilter = e.Extractor.Field()
		fieldPatternsLike = e.Extractor.FieldPatternLike()
	}
	for _, v := range schemaTables {
		// Test with mysql.AllPrivMask means any privilege would be OK.
		// TODO: Should consider column privileges, which also make a table visible.
		if checker != nil && !checker.RequestVerification(activeRoles, e.DBName.O, v.Meta().Name.O, "", mysql.AllPrivMask) {
			continue
		} else if fieldFilter != "" && v.Meta().Name.L != fieldFilter {
			continue
		} else if fieldPatternsLike != nil && !fieldPatternsLike.DoMatch(v.Meta().Name.L) {
			continue
		}
		tableNames = append(tableNames, v.Meta().Name.O)
		if v.Meta().IsView() {
			tableTypes[v.Meta().Name.O] = "VIEW"
		} else if v.Meta().IsSequence() {
			tableTypes[v.Meta().Name.O] = "SEQUENCE"
		} else if util.IsSystemView(e.DBName.L) {
			tableTypes[v.Meta().Name.O] = "SYSTEM VIEW"
		} else {
			tableTypes[v.Meta().Name.O] = "BASE TABLE"
		}
	}
	slices.Sort(tableNames)
	for _, v := range tableNames {
		if e.Full {
			e.appendRow([]interface{}{v, tableTypes[v]})
		} else {
			e.appendRow([]interface{}{v})
		}
	}
	return nil
}

func (e *ShowExec) fetchShowTableStatus(ctx context.Context) error {
	checker := privilege.GetPrivilegeManager(e.ctx)
	if checker != nil && e.ctx.GetSessionVars().User != nil {
		if !checker.DBIsVisible(e.ctx.GetSessionVars().ActiveRoles, e.DBName.O) {
			return e.dbAccessDenied()
		}
	}
	if !e.is.SchemaExists(e.DBName) {
		return ErrBadDB.GenWithStackByArgs(e.DBName)
	}

	exec := e.ctx.(sqlexec.RestrictedSQLExecutor)
	ctx = kv.WithInternalSourceType(ctx, kv.InternalTxnStats)

	var snapshot uint64
	txn, err := e.ctx.Txn(false)
	if err != nil {
		return errors.Trace(err)
	}
	if txn.Valid() {
		snapshot = txn.StartTS()
	}
	if e.ctx.GetSessionVars().SnapshotTS != 0 {
		snapshot = e.ctx.GetSessionVars().SnapshotTS
	}

	rows, _, err := exec.ExecRestrictedSQL(ctx, []sqlexec.OptionFuncAlias{sqlexec.ExecOptionWithSnapshot(snapshot), sqlexec.ExecOptionUseCurSession},
		`SELECT table_name, engine, version, row_format, table_rows,
		avg_row_length, data_length, max_data_length, index_length,
		data_free, auto_increment, create_time, update_time, check_time,
		table_collation, IFNULL(checksum,''), create_options, table_comment
		FROM information_schema.tables
		WHERE lower(table_schema)=%? ORDER BY table_name`, e.DBName.L)
	if err != nil {
		return errors.Trace(err)
	}
	var (
		fieldPatternsLike collate.WildcardPattern
		fieldFilter       string
	)

	if e.Extractor != nil {
		fieldFilter = e.Extractor.Field()
		fieldPatternsLike = e.Extractor.FieldPatternLike()
	}
	activeRoles := e.ctx.GetSessionVars().ActiveRoles
	for _, row := range rows {
		tableName := row.GetString(0)
		if checker != nil && !checker.RequestVerification(activeRoles, e.DBName.O, tableName, "", mysql.AllPrivMask) {
			continue
		} else if fieldFilter != "" && strings.ToLower(tableName) != fieldFilter {
			continue
		} else if fieldPatternsLike != nil && !fieldPatternsLike.DoMatch(strings.ToLower(tableName)) {
			continue
		}
		e.result.AppendRow(row)
	}
	return nil
}

func (e *ShowExec) fetchShowColumns(ctx context.Context) error {
	tb, err := e.getTable()
	if err != nil {
		return errors.Trace(err)
	}
	var (
		fieldPatternsLike collate.WildcardPattern
		fieldFilter       string
	)

	if e.Extractor != nil {
		fieldFilter = e.Extractor.Field()
		fieldPatternsLike = e.Extractor.FieldPatternLike()
	}

	checker := privilege.GetPrivilegeManager(e.ctx)
	activeRoles := e.ctx.GetSessionVars().ActiveRoles
	if checker != nil && e.ctx.GetSessionVars().User != nil && !checker.RequestVerification(activeRoles, e.DBName.O, tb.Meta().Name.O, "", mysql.InsertPriv|mysql.SelectPriv|mysql.UpdatePriv|mysql.ReferencesPriv) {
		return e.tableAccessDenied("SELECT", tb.Meta().Name.O)
	}

	var cols []*table.Column
	// The optional EXTENDED keyword causes the output to include information about hidden columns that MySQL uses internally and are not accessible by users.
	// See https://dev.mysql.com/doc/refman/8.0/en/show-columns.html
	if e.Extended {
		cols = tb.Cols()
	} else {
		cols = tb.VisibleCols()
	}
	if err := tryFillViewColumnType(ctx, e.ctx, e.is, e.DBName, tb.Meta()); err != nil {
		return err
	}
	for _, col := range cols {
		if fieldFilter != "" && col.Name.L != fieldFilter {
			continue
		} else if fieldPatternsLike != nil && !fieldPatternsLike.DoMatch(col.Name.L) {
			continue
		}
		desc := table.NewColDesc(col)
		var columnDefault interface{}
		if desc.DefaultValue != nil {
			// SHOW COLUMNS result expects string value
			defaultValStr := fmt.Sprintf("%v", desc.DefaultValue)
			// If column is timestamp, and default value is not current_timestamp, should convert the default value to the current session time zone.
			if col.GetType() == mysql.TypeTimestamp && defaultValStr != types.ZeroDatetimeStr && !strings.HasPrefix(strings.ToUpper(defaultValStr), strings.ToUpper(ast.CurrentTimestamp)) {
				timeValue, err := table.GetColDefaultValue(e.ctx, col.ToInfo())
				if err != nil {
					return errors.Trace(err)
				}
				defaultValStr = timeValue.GetMysqlTime().String()
			}
			if col.GetType() == mysql.TypeBit {
				defaultValBinaryLiteral := types.BinaryLiteral(defaultValStr)
				columnDefault = defaultValBinaryLiteral.ToBitLiteralString(true)
			} else {
				columnDefault = defaultValStr
			}
		}

		// The FULL keyword causes the output to include the column collation and comments,
		// as well as the privileges you have for each column.
		if e.Full {
			e.appendRow([]interface{}{
				desc.Field,
				desc.Type,
				desc.Collation,
				desc.Null,
				desc.Key,
				columnDefault,
				desc.Extra,
				desc.Privileges,
				desc.Comment,
			})
		} else {
			e.appendRow([]interface{}{
				desc.Field,
				desc.Type,
				desc.Null,
				desc.Key,
				columnDefault,
				desc.Extra,
			})
		}
	}
	return nil
}

func (e *ShowExec) fetchShowIndex() error {
	tb, err := e.getTable()
	if err != nil {
		return errors.Trace(err)
	}

	checker := privilege.GetPrivilegeManager(e.ctx)
	activeRoles := e.ctx.GetSessionVars().ActiveRoles
	if checker != nil && e.ctx.GetSessionVars().User != nil && !checker.RequestVerification(activeRoles, e.DBName.O, tb.Meta().Name.O, "", mysql.AllPrivMask) {
		return e.tableAccessDenied("SELECT", tb.Meta().Name.O)
	}

	if tb.Meta().PKIsHandle {
		var pkCol *table.Column
		for _, col := range tb.Cols() {
			if mysql.HasPriKeyFlag(col.GetFlag()) {
				pkCol = col
				break
			}
		}
		e.appendRow([]interface{}{
			tb.Meta().Name.O, // Table
			0,                // Non_unique
			"PRIMARY",        // Key_name
			1,                // Seq_in_index
			pkCol.Name.O,     // Column_name
			"A",              // Collation
			0,                // Cardinality
			nil,              // Sub_part
			nil,              // Packed
			"",               // Null
			"BTREE",          // Index_type
			"",               // Comment
			"",               // Index_comment
			"YES",            // Index_visible
			nil,              // Expression
			"YES",            // Clustered
		})
	}
	for _, idx := range tb.Indices() {
		idxInfo := idx.Meta()
		if idxInfo.State != model.StatePublic {
			continue
		}
		isClustered := "NO"
		if tb.Meta().IsCommonHandle && idxInfo.Primary {
			isClustered = "YES"
		}
		for i, col := range idxInfo.Columns {
			nonUniq := 1
			if idx.Meta().Unique {
				nonUniq = 0
			}

			var subPart interface{}
			if col.Length != types.UnspecifiedLength {
				subPart = col.Length
			}

			tblCol := tb.Meta().Columns[col.Offset]
			nullVal := "YES"
			if mysql.HasNotNullFlag(tblCol.GetFlag()) {
				nullVal = ""
			}

			visible := "YES"
			if idx.Meta().Invisible {
				visible = "NO"
			}

			colName := col.Name.O
			var expression interface{}
			if tblCol.Hidden {
				colName = "NULL"
				expression = tblCol.GeneratedExprString
			}

			e.appendRow([]interface{}{
				tb.Meta().Name.O,       // Table
				nonUniq,                // Non_unique
				idx.Meta().Name.O,      // Key_name
				i + 1,                  // Seq_in_index
				colName,                // Column_name
				"A",                    // Collation
				0,                      // Cardinality
				subPart,                // Sub_part
				nil,                    // Packed
				nullVal,                // Null
				idx.Meta().Tp.String(), // Index_type
				"",                     // Comment
				idx.Meta().Comment,     // Index_comment
				visible,                // Index_visible
				expression,             // Expression
				isClustered,            // Clustered
			})
		}
	}
	return nil
}

// fetchShowCharset gets all charset information and fill them into e.rows.
// See http://dev.mysql.com/doc/refman/5.7/en/show-character-set.html
func (e *ShowExec) fetchShowCharset() error {
	descs := charset.GetSupportedCharsets()
	for _, desc := range descs {
		e.appendRow([]interface{}{
			desc.Name,
			desc.Desc,
			desc.DefaultCollation,
			desc.Maxlen,
		})
	}
	return nil
}

func (e *ShowExec) fetchShowMasterStatus() error {
	tso := e.ctx.GetSessionVars().TxnCtx.StartTS
	e.appendRow([]interface{}{"tidb-binlog", tso, "", "", ""})
	return nil
}

func (e *ShowExec) fetchShowVariables(ctx context.Context) (err error) {
	var (
		value       string
		sessionVars = e.ctx.GetSessionVars()
	)
	var (
		fieldPatternsLike collate.WildcardPattern
		fieldFilter       string
	)

	if e.Extractor != nil {
		fieldFilter = e.Extractor.Field()
		fieldPatternsLike = e.Extractor.FieldPatternLike()
	}
	if e.GlobalScope {
		// Collect global scope variables,
		// 1. Exclude the variables of ScopeSession in variable.SysVars;
		// 2. If the variable is ScopeNone, it's a read-only variable, return the default value of it,
		// 		otherwise, fetch the value from table `mysql.Global_Variables`.
		for _, v := range variable.GetSysVars() {
			if v.Scope != variable.ScopeSession {
				if v.IsNoop && !variable.EnableNoopVariables.Load() {
					continue
				}
				if fieldFilter != "" && v.Name != fieldFilter {
					continue
				} else if fieldPatternsLike != nil && !fieldPatternsLike.DoMatch(v.Name) {
					continue
				}
				if infoschema.SysVarHiddenForSem(e.ctx, v.Name) {
					continue
				}
				value, err = sessionVars.GetGlobalSystemVar(ctx, v.Name)
				if err != nil {
					return errors.Trace(err)
				}
				e.appendRow([]interface{}{v.Name, value})
			}
		}
		return nil
	}

	// Collect session scope variables,
	// If it is a session only variable, use the default value defined in code,
	//   otherwise, fetch the value from table `mysql.Global_Variables`.
	for _, v := range variable.GetSysVars() {
		if v.IsNoop && !variable.EnableNoopVariables.Load() {
			continue
		}
		if fieldFilter != "" && v.Name != fieldFilter {
			continue
		} else if fieldPatternsLike != nil && !fieldPatternsLike.DoMatch(v.Name) {
			continue
		}
		if infoschema.SysVarHiddenForSem(e.ctx, v.Name) {
			continue
		}
		value, err = sessionVars.GetSessionOrGlobalSystemVar(context.Background(), v.Name)
		if err != nil {
			return errors.Trace(err)
		}
		e.appendRow([]interface{}{v.Name, value})
	}
	return nil
}

func (e *ShowExec) fetchShowStatus() error {
	sessionVars := e.ctx.GetSessionVars()
	statusVars, err := variable.GetStatusVars(sessionVars)
	if err != nil {
		return errors.Trace(err)
	}
	checker := privilege.GetPrivilegeManager(e.ctx)
	for status, v := range statusVars {
		if e.GlobalScope && v.Scope == variable.ScopeSession {
			continue
		}
		// Skip invisible status vars if permission fails.
		if sem.IsEnabled() && sem.IsInvisibleStatusVar(status) {
			if checker == nil || !checker.RequestDynamicVerification(sessionVars.ActiveRoles, "RESTRICTED_STATUS_ADMIN", false) {
				continue
			}
		}
		switch v.Value.(type) {
		case []interface{}, nil:
			v.Value = fmt.Sprintf("%v", v.Value)
		}
		value, err := types.ToString(v.Value)
		if err != nil {
			return errors.Trace(err)
		}
		e.appendRow([]interface{}{status, value})
	}
	return nil
}

func getDefaultCollate(charsetName string) string {
	ch, err := charset.GetCharsetInfo(charsetName)
	if err != nil {
		// The charset is invalid, return server default.
		return mysql.DefaultCollationName
	}
	return ch.DefaultCollation
}

// ConstructResultOfShowCreateTable constructs the result for show create table.
func ConstructResultOfShowCreateTable(ctx sessionctx.Context, tableInfo *model.TableInfo, allocators autoid.Allocators, buf *bytes.Buffer) (err error) {
	if tableInfo.IsView() {
		fetchShowCreateTable4View(ctx, tableInfo, buf)
		return nil
	}
	if tableInfo.IsSequence() {
		ConstructResultOfShowCreateSequence(ctx, tableInfo, buf)
		return nil
	}

	tblCharset := tableInfo.Charset
	if len(tblCharset) == 0 {
		tblCharset = mysql.DefaultCharset
	}
	tblCollate := tableInfo.Collate
	// Set default collate if collate is not specified.
	if len(tblCollate) == 0 {
		tblCollate = getDefaultCollate(tblCharset)
	}

	sqlMode := ctx.GetSessionVars().SQLMode
	tableName := stringutil.Escape(tableInfo.Name.O, sqlMode)
	switch tableInfo.TempTableType {
	case model.TempTableGlobal:
		fmt.Fprintf(buf, "CREATE GLOBAL TEMPORARY TABLE %s (\n", tableName)
	case model.TempTableLocal:
		fmt.Fprintf(buf, "CREATE TEMPORARY TABLE %s (\n", tableName)
	default:
		fmt.Fprintf(buf, "CREATE TABLE %s (\n", tableName)
	}
	var pkCol *model.ColumnInfo
	var hasAutoIncID bool
	needAddComma := false
	for i, col := range tableInfo.Cols() {
		if col.Hidden {
			continue
		}
		if needAddComma {
			buf.WriteString(",\n")
		}
		fmt.Fprintf(buf, "  %s %s", stringutil.Escape(col.Name.O, sqlMode), col.GetTypeDesc())
		if field_types.HasCharset(&col.FieldType) {
			if col.GetCharset() != tblCharset {
				fmt.Fprintf(buf, " CHARACTER SET %s", col.GetCharset())
			}
			if col.GetCollate() != tblCollate {
				fmt.Fprintf(buf, " COLLATE %s", col.GetCollate())
			} else {
				defcol, err := charset.GetDefaultCollation(col.GetCharset())
				if err == nil && defcol != col.GetCollate() {
					fmt.Fprintf(buf, " COLLATE %s", col.GetCollate())
				}
			}
		}
		if col.IsGenerated() {
			// It's a generated column.
			fmt.Fprintf(buf, " GENERATED ALWAYS AS (%s)", col.GeneratedExprString)
			if col.GeneratedStored {
				buf.WriteString(" STORED")
			} else {
				buf.WriteString(" VIRTUAL")
			}
		}
		if mysql.HasAutoIncrementFlag(col.GetFlag()) {
			hasAutoIncID = true
			buf.WriteString(" NOT NULL AUTO_INCREMENT")
		} else {
			if mysql.HasNotNullFlag(col.GetFlag()) {
				buf.WriteString(" NOT NULL")
			}
			// default values are not shown for generated columns in MySQL
			if !mysql.HasNoDefaultValueFlag(col.GetFlag()) && !col.IsGenerated() {
				defaultValue := col.GetDefaultValue()
				switch defaultValue {
				case nil:
					if !mysql.HasNotNullFlag(col.GetFlag()) {
						if col.GetType() == mysql.TypeTimestamp {
							buf.WriteString(" NULL")
						}
						buf.WriteString(" DEFAULT NULL")
					}
				case "CURRENT_TIMESTAMP":
					buf.WriteString(" DEFAULT CURRENT_TIMESTAMP")
					if col.GetDecimal() > 0 {
						buf.WriteString(fmt.Sprintf("(%d)", col.GetDecimal()))
					}
				default:
					defaultValStr := fmt.Sprintf("%v", defaultValue)
					// If column is timestamp, and default value is not current_timestamp, should convert the default value to the current session time zone.
					if col.GetType() == mysql.TypeTimestamp && defaultValStr != types.ZeroDatetimeStr {
						timeValue, err := table.GetColDefaultValue(ctx, col)
						if err != nil {
							return errors.Trace(err)
						}
						defaultValStr = timeValue.GetMysqlTime().String()
					}

					if col.DefaultIsExpr {
						fmt.Fprintf(buf, " DEFAULT %s", format.OutputFormat(defaultValStr))
					} else {
						if col.GetType() == mysql.TypeBit {
							defaultValBinaryLiteral := types.BinaryLiteral(defaultValStr)
							fmt.Fprintf(buf, " DEFAULT %s", defaultValBinaryLiteral.ToBitLiteralString(true))
						} else {
							fmt.Fprintf(buf, " DEFAULT '%s'", format.OutputFormat(defaultValStr))
						}
					}
				}
			}
			if mysql.HasOnUpdateNowFlag(col.GetFlag()) {
				buf.WriteString(" ON UPDATE CURRENT_TIMESTAMP")
				buf.WriteString(table.OptionalFsp(&col.FieldType))
			}
		}
		if ddl.IsAutoRandomColumnID(tableInfo, col.ID) {
			s, r := tableInfo.AutoRandomBits, tableInfo.AutoRandomRangeBits
			if r == 0 || r == autoid.AutoRandomRangeBitsDefault {
				buf.WriteString(fmt.Sprintf(" /*T![auto_rand] AUTO_RANDOM(%d) */", s))
			} else {
				buf.WriteString(fmt.Sprintf(" /*T![auto_rand] AUTO_RANDOM(%d, %d) */", s, r))
			}
		}
		if len(col.Comment) > 0 {
			buf.WriteString(fmt.Sprintf(" COMMENT '%s'", format.OutputFormat(col.Comment)))
		}
		if i != len(tableInfo.Cols())-1 {
			needAddComma = true
		}
		if tableInfo.PKIsHandle && mysql.HasPriKeyFlag(col.GetFlag()) {
			pkCol = col
		}
	}

	if pkCol != nil {
		// If PKIsHandle, pk info is not in tb.Indices(). We should handle it here.
		buf.WriteString(",\n")
		fmt.Fprintf(buf, "  PRIMARY KEY (%s)", stringutil.Escape(pkCol.Name.O, sqlMode))
		buf.WriteString(" /*T![clustered_index] CLUSTERED */")
	}

	publicIndices := make([]*model.IndexInfo, 0, len(tableInfo.Indices))
	for _, idx := range tableInfo.Indices {
		if idx.State == model.StatePublic {
			publicIndices = append(publicIndices, idx)
		}
	}
	if len(publicIndices) > 0 {
		buf.WriteString(",\n")
	}

	for i, idxInfo := range publicIndices {
		if idxInfo.Primary {
			buf.WriteString("  PRIMARY KEY ")
		} else if idxInfo.Unique {
			fmt.Fprintf(buf, "  UNIQUE KEY %s ", stringutil.Escape(idxInfo.Name.O, sqlMode))
		} else {
			fmt.Fprintf(buf, "  KEY %s ", stringutil.Escape(idxInfo.Name.O, sqlMode))
		}

		cols := make([]string, 0, len(idxInfo.Columns))
		var colInfo string
		for _, c := range idxInfo.Columns {
			if tableInfo.Columns[c.Offset].Hidden {
				colInfo = fmt.Sprintf("(%s)", tableInfo.Columns[c.Offset].GeneratedExprString)
			} else {
				colInfo = stringutil.Escape(c.Name.O, sqlMode)
				if c.Length != types.UnspecifiedLength {
					colInfo = fmt.Sprintf("%s(%s)", colInfo, strconv.Itoa(c.Length))
				}
			}
			cols = append(cols, colInfo)
		}
		fmt.Fprintf(buf, "(%s)", strings.Join(cols, ","))
		if idxInfo.Invisible {
			fmt.Fprintf(buf, ` /*!80000 INVISIBLE */`)
		}
		if idxInfo.Comment != "" {
			fmt.Fprintf(buf, ` COMMENT '%s'`, format.OutputFormat(idxInfo.Comment))
		}
		if idxInfo.Primary {
			if tableInfo.HasClusteredIndex() {
				buf.WriteString(" /*T![clustered_index] CLUSTERED */")
			} else {
				buf.WriteString(" /*T![clustered_index] NONCLUSTERED */")
			}
		}
		if i != len(publicIndices)-1 {
			buf.WriteString(",\n")
		}
	}

	// Foreign Keys are supported by data dictionary even though
	// they are not enforced by DDL. This is still helpful to applications.
	for _, fk := range tableInfo.ForeignKeys {
		buf.WriteString(fmt.Sprintf(",\n  CONSTRAINT %s FOREIGN KEY ", stringutil.Escape(fk.Name.O, sqlMode)))
		colNames := make([]string, 0, len(fk.Cols))
		for _, col := range fk.Cols {
			colNames = append(colNames, stringutil.Escape(col.O, sqlMode))
		}
		buf.WriteString(fmt.Sprintf("(%s)", strings.Join(colNames, ",")))
		if fk.RefSchema.L != "" {
			buf.WriteString(fmt.Sprintf(" REFERENCES %s.%s ", stringutil.Escape(fk.RefSchema.O, sqlMode), stringutil.Escape(fk.RefTable.O, sqlMode)))
		} else {
			buf.WriteString(fmt.Sprintf(" REFERENCES %s ", stringutil.Escape(fk.RefTable.O, sqlMode)))
		}
		refColNames := make([]string, 0, len(fk.Cols))
		for _, refCol := range fk.RefCols {
			refColNames = append(refColNames, stringutil.Escape(refCol.O, sqlMode))
		}
		buf.WriteString(fmt.Sprintf("(%s)", strings.Join(refColNames, ",")))
		if model.ReferOptionType(fk.OnDelete) != 0 {
			buf.WriteString(fmt.Sprintf(" ON DELETE %s", model.ReferOptionType(fk.OnDelete).String()))
		}
		if model.ReferOptionType(fk.OnUpdate) != 0 {
			buf.WriteString(fmt.Sprintf(" ON UPDATE %s", model.ReferOptionType(fk.OnUpdate).String()))
		}
		if fk.Version < model.FKVersion1 {
			buf.WriteString(" /* FOREIGN KEY INVALID */")
		}
	}

	buf.WriteString("\n")

	buf.WriteString(") ENGINE=InnoDB")
	// We need to explicitly set the default charset and collation
	// to make it work on MySQL server which has default collate utf8_general_ci.
	if len(tblCollate) == 0 || tblCollate == "binary" {
		// If we can not find default collate for the given charset,
		// or the collate is 'binary'(MySQL-5.7 compatibility, see #15633 for details),
		// do not show the collate part.
		fmt.Fprintf(buf, " DEFAULT CHARSET=%s", tblCharset)
	} else {
		fmt.Fprintf(buf, " DEFAULT CHARSET=%s COLLATE=%s", tblCharset, tblCollate)
	}

	// Displayed if the compression typed is set.
	if len(tableInfo.Compression) != 0 {
		fmt.Fprintf(buf, " COMPRESSION='%s'", tableInfo.Compression)
	}

	incrementAllocator := allocators.Get(autoid.RowIDAllocType)
	if hasAutoIncID && incrementAllocator != nil {
		autoIncID, err := incrementAllocator.NextGlobalAutoID()
		if err != nil {
			return errors.Trace(err)
		}

		// It's compatible with MySQL.
		if autoIncID > 1 {
			fmt.Fprintf(buf, " AUTO_INCREMENT=%d", autoIncID)
		}
	}

	if tableInfo.AutoIdCache != 0 {
		fmt.Fprintf(buf, " /*T![auto_id_cache] AUTO_ID_CACHE=%d */", tableInfo.AutoIdCache)
	}

	randomAllocator := allocators.Get(autoid.AutoRandomType)
	if randomAllocator != nil {
		autoRandID, err := randomAllocator.NextGlobalAutoID()
		if err != nil {
			return errors.Trace(err)
		}

		if autoRandID > 1 {
			fmt.Fprintf(buf, " /*T![auto_rand_base] AUTO_RANDOM_BASE=%d */", autoRandID)
		}
	}

	if tableInfo.ShardRowIDBits > 0 {
		fmt.Fprintf(buf, " /*T! SHARD_ROW_ID_BITS=%d ", tableInfo.ShardRowIDBits)
		if tableInfo.PreSplitRegions > 0 {
			fmt.Fprintf(buf, "PRE_SPLIT_REGIONS=%d ", tableInfo.PreSplitRegions)
		}
		buf.WriteString("*/")
	}

	if len(tableInfo.Comment) > 0 {
		fmt.Fprintf(buf, " COMMENT='%s'", format.OutputFormat(tableInfo.Comment))
	}

	if tableInfo.TempTableType == model.TempTableGlobal {
		fmt.Fprintf(buf, " ON COMMIT DELETE ROWS")
	}

	if tableInfo.PlacementPolicyRef != nil {
		fmt.Fprintf(buf, " /*T![placement] PLACEMENT POLICY=%s */", stringutil.Escape(tableInfo.PlacementPolicyRef.Name.String(), sqlMode))
	}

	if tableInfo.TableCacheStatusType == model.TableCacheStatusEnable {
		// This is not meant to be understand by other components, so it's not written as /*T![cached] */
		// For all external components, cached table is just a normal table.
		fmt.Fprintf(buf, " /* CACHED ON */")
	}

	// add partition info here.
	ddl.AppendPartitionInfo(tableInfo.Partition, buf, sqlMode)

	if tableInfo.TTLInfo != nil {
		restoreFlags := parserformat.RestoreStringSingleQuotes | parserformat.RestoreNameBackQuotes
		restoreCtx := parserformat.NewRestoreCtx(restoreFlags, buf)

		columnName := ast.ColumnName{Name: tableInfo.TTLInfo.ColumnName}
		timeUnit := ast.TimeUnitExpr{Unit: ast.TimeUnitType(tableInfo.TTLInfo.IntervalTimeUnit)}

		restoreCtx.WriteKeyWord(" TTL ")
		restoreCtx.WritePlain("= ")
		restoreCtx.WriteName(columnName.String())
		restoreCtx.WritePlainf(" + INTERVAL %s ", tableInfo.TTLInfo.IntervalExprStr)
		err = timeUnit.Restore(restoreCtx)
		if err != nil {
			return err
		}
		if tableInfo.TTLInfo.Enable {
			fmt.Fprintf(buf, " TTL_ENABLE = 'ON'")
		} else {
			fmt.Fprintf(buf, " TTL_ENABLE = 'OFF'")
		}
	}
	return nil
}

// ConstructResultOfShowCreateSequence constructs the result for show create sequence.
func ConstructResultOfShowCreateSequence(ctx sessionctx.Context, tableInfo *model.TableInfo, buf *bytes.Buffer) {
	sqlMode := ctx.GetSessionVars().SQLMode
	fmt.Fprintf(buf, "CREATE SEQUENCE %s ", stringutil.Escape(tableInfo.Name.O, sqlMode))
	sequenceInfo := tableInfo.Sequence
	fmt.Fprintf(buf, "start with %d ", sequenceInfo.Start)
	fmt.Fprintf(buf, "minvalue %d ", sequenceInfo.MinValue)
	fmt.Fprintf(buf, "maxvalue %d ", sequenceInfo.MaxValue)
	fmt.Fprintf(buf, "increment by %d ", sequenceInfo.Increment)
	if sequenceInfo.Cache {
		fmt.Fprintf(buf, "cache %d ", sequenceInfo.CacheValue)
	} else {
		buf.WriteString("nocache ")
	}
	if sequenceInfo.Cycle {
		buf.WriteString("cycle ")
	} else {
		buf.WriteString("nocycle ")
	}
	buf.WriteString("ENGINE=InnoDB")
	if len(sequenceInfo.Comment) > 0 {
		fmt.Fprintf(buf, " COMMENT='%s'", format.OutputFormat(sequenceInfo.Comment))
	}
}

func (e *ShowExec) fetchShowCreateSequence() error {
	tbl, err := e.getTable()
	if err != nil {
		return errors.Trace(err)
	}
	tableInfo := tbl.Meta()
	if !tableInfo.IsSequence() {
		return ErrWrongObject.GenWithStackByArgs(e.DBName.O, tableInfo.Name.O, "SEQUENCE")
	}
	var buf bytes.Buffer
	ConstructResultOfShowCreateSequence(e.ctx, tableInfo, &buf)
	e.appendRow([]interface{}{tableInfo.Name.O, buf.String()})
	return nil
}

// TestShowClusterConfigKey is the key used to store TestShowClusterConfigFunc.
var TestShowClusterConfigKey stringutil.StringerStr = "TestShowClusterConfigKey"

// TestShowClusterConfigFunc is used to test 'show config ...'.
type TestShowClusterConfigFunc func() ([][]types.Datum, error)

func (e *ShowExec) fetchShowClusterConfigs(ctx context.Context) error {
	emptySet := set.NewStringSet()
	var confItems [][]types.Datum
	var err error
	if f := e.ctx.Value(TestShowClusterConfigKey); f != nil {
		confItems, err = f.(TestShowClusterConfigFunc)()
	} else {
		confItems, err = fetchClusterConfig(e.ctx, emptySet, emptySet)
	}
	if err != nil {
		return err
	}
	for _, items := range confItems {
		row := make([]interface{}, 0, 4)
		for _, item := range items {
			row = append(row, item.GetString())
		}
		e.appendRow(row)
	}
	return nil
}

func (e *ShowExec) fetchShowCreateTable() error {
	tb, err := e.getTable()
	if err != nil {
		return errors.Trace(err)
	}

	tableInfo := tb.Meta()
	var buf bytes.Buffer
	// TODO: let the result more like MySQL.
	if err = ConstructResultOfShowCreateTable(e.ctx, tableInfo, tb.Allocators(e.ctx), &buf); err != nil {
		return err
	}
	if tableInfo.IsView() {
		e.appendRow([]interface{}{tableInfo.Name.O, buf.String(), tableInfo.Charset, tableInfo.Collate})
		return nil
	}

	e.appendRow([]interface{}{tableInfo.Name.O, buf.String()})
	return nil
}

func (e *ShowExec) fetchShowCreateView() error {
	db, ok := e.is.SchemaByName(e.DBName)
	if !ok {
		return infoschema.ErrDatabaseNotExists.GenWithStackByArgs(e.DBName.O)
	}

	tb, err := e.getTable()
	if err != nil {
		return errors.Trace(err)
	}

	if !tb.Meta().IsView() {
		return ErrWrongObject.GenWithStackByArgs(db.Name.O, tb.Meta().Name.O, "VIEW")
	}

	var buf bytes.Buffer
	fetchShowCreateTable4View(e.ctx, tb.Meta(), &buf)
	e.appendRow([]interface{}{tb.Meta().Name.O, buf.String(), tb.Meta().Charset, tb.Meta().Collate})
	return nil
}

func fetchShowCreateTable4View(ctx sessionctx.Context, tb *model.TableInfo, buf *bytes.Buffer) {
	sqlMode := ctx.GetSessionVars().SQLMode
	fmt.Fprintf(buf, "CREATE ALGORITHM=%s ", tb.View.Algorithm.String())
	if tb.View.Definer.AuthUsername == "" || tb.View.Definer.AuthHostname == "" {
		fmt.Fprintf(buf, "DEFINER=%s@%s ", stringutil.Escape(tb.View.Definer.Username, sqlMode), stringutil.Escape(tb.View.Definer.Hostname, sqlMode))
	} else {
		fmt.Fprintf(buf, "DEFINER=%s@%s ", stringutil.Escape(tb.View.Definer.AuthUsername, sqlMode), stringutil.Escape(tb.View.Definer.AuthHostname, sqlMode))
	}
	fmt.Fprintf(buf, "SQL SECURITY %s ", tb.View.Security.String())
	fmt.Fprintf(buf, "VIEW %s (", stringutil.Escape(tb.Name.O, sqlMode))
	for i, col := range tb.Columns {
		fmt.Fprintf(buf, "%s", stringutil.Escape(col.Name.O, sqlMode))
		if i < len(tb.Columns)-1 {
			fmt.Fprintf(buf, ", ")
		}
	}
	fmt.Fprintf(buf, ") AS %s", tb.View.SelectStmt)
}

// ConstructResultOfShowCreateDatabase constructs the result for show create database.
func ConstructResultOfShowCreateDatabase(ctx sessionctx.Context, dbInfo *model.DBInfo, ifNotExists bool, buf *bytes.Buffer) (err error) {
	sqlMode := ctx.GetSessionVars().SQLMode
	var ifNotExistsStr string
	if ifNotExists {
		ifNotExistsStr = "IF NOT EXISTS "
	}
	fmt.Fprintf(buf, "CREATE DATABASE %s%s", ifNotExistsStr, stringutil.Escape(dbInfo.Name.O, sqlMode))
	if dbInfo.Charset != "" {
		fmt.Fprintf(buf, " /*!40100 DEFAULT CHARACTER SET %s ", dbInfo.Charset)
		defaultCollate, err := charset.GetDefaultCollation(dbInfo.Charset)
		if err != nil {
			return errors.Trace(err)
		}
		if dbInfo.Collate != "" && dbInfo.Collate != defaultCollate {
			fmt.Fprintf(buf, "COLLATE %s ", dbInfo.Collate)
		}
		fmt.Fprint(buf, "*/")
	} else if dbInfo.Collate != "" {
		collInfo, err := collate.GetCollationByName(dbInfo.Collate)
		if err != nil {
			return errors.Trace(err)
		}
		fmt.Fprintf(buf, " /*!40100 DEFAULT CHARACTER SET %s ", collInfo.CharsetName)
		if !collInfo.IsDefault {
			fmt.Fprintf(buf, "COLLATE %s ", dbInfo.Collate)
		}
		fmt.Fprint(buf, "*/")
	}
	// MySQL 5.7 always show the charset info but TiDB may ignore it, which makes a slight difference. We keep this
	// behavior unchanged because it is trivial enough.
	if dbInfo.PlacementPolicyRef != nil {
		// add placement ref info here
		fmt.Fprintf(buf, " /*T![placement] PLACEMENT POLICY=%s */", stringutil.Escape(dbInfo.PlacementPolicyRef.Name.O, sqlMode))
	}
	return nil
}

// ConstructResultOfShowCreatePlacementPolicy constructs the result for show create placement policy.
func ConstructResultOfShowCreatePlacementPolicy(policyInfo *model.PolicyInfo) string {
	return fmt.Sprintf("CREATE PLACEMENT POLICY `%s` %s", policyInfo.Name.O, policyInfo.PlacementSettings.String())
}

// fetchShowCreateDatabase composes show create database result.
func (e *ShowExec) fetchShowCreateDatabase() error {
	checker := privilege.GetPrivilegeManager(e.ctx)
	if checker != nil && e.ctx.GetSessionVars().User != nil {
		if !checker.DBIsVisible(e.ctx.GetSessionVars().ActiveRoles, e.DBName.String()) {
			return e.dbAccessDenied()
		}
	}
	dbInfo, ok := e.is.SchemaByName(e.DBName)
	if !ok {
		return infoschema.ErrDatabaseNotExists.GenWithStackByArgs(e.DBName.O)
	}

	var buf bytes.Buffer
	err := ConstructResultOfShowCreateDatabase(e.ctx, dbInfo, e.IfNotExists, &buf)
	if err != nil {
		return err
	}
	e.appendRow([]interface{}{dbInfo.Name.O, buf.String()})
	return nil
}

// fetchShowCreatePlacementPolicy composes show create policy result.
func (e *ShowExec) fetchShowCreatePlacementPolicy() error {
	policy, found := e.is.PolicyByName(e.DBName)
	if !found {
		return infoschema.ErrPlacementPolicyNotExists.GenWithStackByArgs(e.DBName.O)
	}
	showCreate := ConstructResultOfShowCreatePlacementPolicy(policy)
	e.appendRow([]interface{}{e.DBName.O, showCreate})
	return nil
}

func (e *ShowExec) fetchShowCollation() error {
	var (
		fieldPatternsLike collate.WildcardPattern
		fieldFilter       string
	)
	if e.Extractor != nil {
		fieldPatternsLike = e.Extractor.FieldPatternLike()
		fieldFilter = e.Extractor.Field()
	}

	collations := collate.GetSupportedCollations()
	for _, v := range collations {
		isDefault := ""
		if v.IsDefault {
			isDefault = "Yes"
		}
		if fieldFilter != "" && strings.ToLower(v.Name) != fieldFilter {
			continue
		} else if fieldPatternsLike != nil && !fieldPatternsLike.DoMatch(v.Name) {
			continue
		}
		e.appendRow([]interface{}{
			v.Name,
			v.CharsetName,
			v.ID,
			isDefault,
			"Yes",
			1,
		})
	}
	return nil
}

// fetchShowCreateUser composes 'show create user' result.
func (e *ShowExec) fetchShowCreateUser(ctx context.Context) error {
	checker := privilege.GetPrivilegeManager(e.ctx)
	if checker == nil {
		return errors.New("miss privilege checker")
	}
	ctx = kv.WithInternalSourceType(ctx, kv.InternalTxnPrivilege)

	userName, hostName := e.User.Username, e.User.Hostname
	sessVars := e.ctx.GetSessionVars()
	if e.User.CurrentUser {
		userName = sessVars.User.AuthUsername
		hostName = sessVars.User.AuthHostname
	} else {
		// Show create user requires the SELECT privilege on mysql.user.
		// Ref https://dev.mysql.com/doc/refman/5.7/en/show-create-user.html
		activeRoles := sessVars.ActiveRoles
		if !checker.RequestVerification(activeRoles, mysql.SystemDB, mysql.UserTable, "", mysql.SelectPriv) {
			return e.tableAccessDenied("SELECT", mysql.UserTable)
		}
	}

	exec := e.ctx.(sqlexec.RestrictedSQLExecutor)

<<<<<<< HEAD
	rows, _, err := exec.ExecRestrictedSQL(ctx, nil, `SELECT plugin, Account_locked, JSON_UNQUOTE(JSON_EXTRACT(user_attributes, '$.metadata')), Token_issuer,
        Password_reuse_history, Password_reuse_time, JSON_UNQUOTE(JSON_EXTRACT(user_attributes, '$.Password_locking.failed_login_attempts')),
        JSON_UNQUOTE(JSON_EXTRACT(user_attributes, '$.Password_locking.password_lock_time_days'))
=======
	rows, _, err := exec.ExecRestrictedSQL(ctx, nil,
		`SELECT plugin, Account_locked, JSON_UNQUOTE(JSON_EXTRACT(user_attributes, '$.metadata')), Token_issuer, Password_reuse_history, Password_reuse_time, Password_expired, Password_lifetime
>>>>>>> 824ef608
		FROM %n.%n WHERE User=%? AND Host=%?`,
		mysql.SystemDB, mysql.UserTable, userName, strings.ToLower(hostName))
	if err != nil {
		return errors.Trace(err)
	}

	if len(rows) == 0 {
		// FIXME: the error returned is not escaped safely
		return ErrCannotUser.GenWithStackByArgs("SHOW CREATE USER",
			fmt.Sprintf("'%s'@'%s'", e.User.Username, e.User.Hostname))
	}

	authplugin := mysql.AuthNativePassword
	if len(rows) == 1 && rows[0].GetString(0) != "" {
		authplugin = rows[0].GetString(0)
	}

	accountLockedRaw := rows[0].GetString(1)
	accountLocked := "LOCK"
	if accountLockedRaw[len(accountLockedRaw)-1:] == "N" {
		accountLocked = "UNLOCK"
	}

	userAttributes := rows[0].GetString(2)
	if len(userAttributes) > 0 {
		userAttributes = " ATTRIBUTE " + userAttributes
	}

	tokenIssuer := rows[0].GetString(3)
	if len(tokenIssuer) > 0 {
		tokenIssuer = " token_issuer " + tokenIssuer
	}

	var passwordHistory string
	if rows[0].IsNull(4) {
		passwordHistory = "DEFALUT"
	} else {
		passwordHistory = strconv.FormatUint(rows[0].GetUint64(4), 10)
	}

	var passwordReuseInterval string
	if rows[0].IsNull(5) {
		passwordReuseInterval = "DEFALUT"
	} else {
		passwordReuseInterval = strconv.FormatUint(rows[0].GetUint64(5), 10) + " DAY"
	}

<<<<<<< HEAD
	failedLoginAttempts := rows[0].GetString(6)
	if len(failedLoginAttempts) > 0 {
		failedLoginAttempts = " FAILED_LOGIN_ATTEMPTS " + failedLoginAttempts
	}

	passwordLockTimeDays := rows[0].GetString(7)
	if len(passwordLockTimeDays) > 0 {
		if passwordLockTimeDays == "-1" {
			passwordLockTimeDays = " PASSWORD_LOCK_TIME UNBOUNDED"
		} else {
			passwordLockTimeDays = " PASSWORD_LOCK_TIME " + passwordLockTimeDays
		}
	}
=======
	passwordExpired := rows[0].GetEnum(6).String()
	passwordLifetime := int64(-1)
	if !rows[0].IsNull(7) {
		passwordLifetime = rows[0].GetInt64(7)
	}
	passwordExpiredStr := "PASSWORD EXPIRE DEFAULT"
	if passwordExpired == "Y" {
		passwordExpiredStr = "PASSWORD EXPIRE"
	} else if passwordLifetime == 0 {
		passwordExpiredStr = "PASSWORD EXPIRE NEVER"
	} else if passwordLifetime > 0 {
		passwordExpiredStr = fmt.Sprintf("PASSWORD EXPIRE INTERVAL %d DAY", passwordLifetime)
	}

>>>>>>> 824ef608
	rows, _, err = exec.ExecRestrictedSQL(ctx, nil, `SELECT Priv FROM %n.%n WHERE User=%? AND Host=%?`, mysql.SystemDB, mysql.GlobalPrivTable, userName, hostName)
	if err != nil {
		return errors.Trace(err)
	}

	require := "NONE"
	if len(rows) == 1 {
		privData := rows[0].GetString(0)
		var privValue privileges.GlobalPrivValue
		err = gjson.Unmarshal(hack.Slice(privData), &privValue)
		if err != nil {
			return errors.Trace(err)
		}
		require = privValue.RequireStr()
	}

	authData := checker.GetEncodedPassword(e.User.Username, e.User.Hostname)
	authStr := ""
	if !(authplugin == mysql.AuthSocket && authData == "") {
		authStr = fmt.Sprintf(" AS '%s'", authData)
	}

	// FIXME: the returned string is not escaped safely
<<<<<<< HEAD
	showStr := fmt.Sprintf("CREATE USER '%s'@'%s' IDENTIFIED WITH '%s'%s REQUIRE %s%s PASSWORD EXPIRE DEFAULT ACCOUNT %s%s PASSWORD HISTORY %s PASSWORD REUSE INTERVAL %s%s%s",
		e.User.Username, e.User.Hostname, authplugin, authStr, require, tokenIssuer, accountLocked, userAttributes, passwordHistory, passwordReuseInterval, failedLoginAttempts, passwordLockTimeDays)
=======
	showStr := fmt.Sprintf("CREATE USER '%s'@'%s' IDENTIFIED WITH '%s'%s REQUIRE %s%s %s ACCOUNT %s%s PASSWORD HISTORY %s PASSWORD REUSE INTERVAL %s",
		e.User.Username, e.User.Hostname, authplugin, authStr, require, tokenIssuer, passwordExpiredStr, accountLocked, userAttributes, passwordHistory, passwordReuseInterval)
>>>>>>> 824ef608
	e.appendRow([]interface{}{showStr})
	return nil
}

func (e *ShowExec) fetchShowGrants() error {
	vars := e.ctx.GetSessionVars()
	checker := privilege.GetPrivilegeManager(e.ctx)
	if checker == nil {
		return errors.New("miss privilege checker")
	}
	if e.User == nil || e.User.CurrentUser {
		// The input is a "SHOW GRANTS" statement with no users *or* SHOW GRANTS FOR CURRENT_USER()
		// In these cases we include the active roles for showing privileges.
		e.User = &auth.UserIdentity{Username: vars.User.AuthUsername, Hostname: vars.User.AuthHostname}
		if len(e.Roles) == 0 {
			e.Roles = vars.ActiveRoles
		}
	} else {
		userName := vars.User.AuthUsername
		hostName := vars.User.AuthHostname
		// Show grant user requires the SELECT privilege on mysql schema.
		// Ref https://dev.mysql.com/doc/refman/8.0/en/show-grants.html
		if userName != e.User.Username || hostName != e.User.Hostname {
			if !checker.RequestVerification(vars.ActiveRoles, mysql.SystemDB, "", "", mysql.SelectPriv) {
				return ErrDBaccessDenied.GenWithStackByArgs(userName, hostName, mysql.SystemDB)
			}
		}
	}
	// This is for the syntax SHOW GRANTS FOR x USING role
	for _, r := range e.Roles {
		if r.Hostname == "" {
			r.Hostname = "%"
		}
		if !checker.FindEdge(e.ctx, r, e.User) {
			return ErrRoleNotGranted.GenWithStackByArgs(r.String(), e.User.String())
		}
	}
	gs, err := checker.ShowGrants(e.ctx, e.User, e.Roles)
	if err != nil {
		return errors.Trace(err)
	}
	for _, g := range gs {
		e.appendRow([]interface{}{g})
	}
	return nil
}

func (e *ShowExec) fetchShowPrivileges() error {
	e.appendRow([]interface{}{"Alter", "Tables", "To alter the table"})
	e.appendRow([]interface{}{"Alter routine", "Functions,Procedures", "To alter or drop stored functions/procedures"})
	e.appendRow([]interface{}{"Create", "Databases,Tables,Indexes", "To create new databases and tables"})
	e.appendRow([]interface{}{"Create routine", "Databases", "To use CREATE FUNCTION/PROCEDURE"})
	e.appendRow([]interface{}{"Create temporary tables", "Databases", "To use CREATE TEMPORARY TABLE"})
	e.appendRow([]interface{}{"Create view", "Tables", "To create new views"})
	e.appendRow([]interface{}{"Create user", "Server Admin", "To create new users"})
	e.appendRow([]interface{}{"Delete", "Tables", "To delete existing rows"})
	e.appendRow([]interface{}{"Drop", "Databases,Tables", "To drop databases, tables, and views"})
	e.appendRow([]interface{}{"Event", "Server Admin", "To create, alter, drop and execute events"})
	e.appendRow([]interface{}{"Execute", "Functions,Procedures", "To execute stored routines"})
	e.appendRow([]interface{}{"File", "File access on server", "To read and write files on the server"})
	e.appendRow([]interface{}{"Grant option", "Databases,Tables,Functions,Procedures", "To give to other users those privileges you possess"})
	e.appendRow([]interface{}{"Index", "Tables", "To create or drop indexes"})
	e.appendRow([]interface{}{"Insert", "Tables", "To insert data into tables"})
	e.appendRow([]interface{}{"Lock tables", "Databases", "To use LOCK TABLES (together with SELECT privilege)"})
	e.appendRow([]interface{}{"Process", "Server Admin", "To view the plain text of currently executing queries"})
	e.appendRow([]interface{}{"Proxy", "Server Admin", "To make proxy user possible"})
	e.appendRow([]interface{}{"References", "Databases,Tables", "To have references on tables"})
	e.appendRow([]interface{}{"Reload", "Server Admin", "To reload or refresh tables, logs and privileges"})
	e.appendRow([]interface{}{"Replication client", "Server Admin", "To ask where the slave or master servers are"})
	e.appendRow([]interface{}{"Replication slave", "Server Admin", "To read binary log events from the master"})
	e.appendRow([]interface{}{"Select", "Tables", "To retrieve rows from table"})
	e.appendRow([]interface{}{"Show databases", "Server Admin", "To see all databases with SHOW DATABASES"})
	e.appendRow([]interface{}{"Show view", "Tables", "To see views with SHOW CREATE VIEW"})
	e.appendRow([]interface{}{"Shutdown", "Server Admin", "To shut down the server"})
	e.appendRow([]interface{}{"Super", "Server Admin", "To use KILL thread, SET GLOBAL, CHANGE MASTER, etc."})
	e.appendRow([]interface{}{"Trigger", "Tables", "To use triggers"})
	e.appendRow([]interface{}{"Create tablespace", "Server Admin", "To create/alter/drop tablespaces"})
	e.appendRow([]interface{}{"Update", "Tables", "To update existing rows"})
	e.appendRow([]interface{}{"Usage", "Server Admin", "No privileges - allow connect only"})

	for _, priv := range privileges.GetDynamicPrivileges() {
		e.appendRow([]interface{}{priv, "Server Admin", ""})
	}
	return nil
}

func (e *ShowExec) fetchShowTriggers() error {
	return nil
}

func (e *ShowExec) fetchShowProcedureStatus() error {
	return nil
}

func (e *ShowExec) fetchShowPlugins() error {
	tiPlugins := plugin.GetAll()
	for _, ps := range tiPlugins {
		for _, p := range ps {
			e.appendRow([]interface{}{p.Name, p.StateValue(), p.Kind.String(), p.Path, p.License, strconv.Itoa(int(p.Version))})
		}
	}
	return nil
}

func (e *ShowExec) fetchShowWarnings(errOnly bool) error {
	stmtCtx := e.ctx.GetSessionVars().StmtCtx
	if e.CountWarningsOrErrors {
		errCount, warnCount := stmtCtx.NumErrorWarnings()
		if errOnly {
			e.appendRow([]interface{}{int64(errCount)})
		} else {
			e.appendRow([]interface{}{int64(warnCount)})
		}
		return nil
	}
	for _, w := range stmtCtx.GetWarnings() {
		if errOnly && w.Level != stmtctx.WarnLevelError {
			continue
		}
		warn := errors.Cause(w.Err)
		switch x := warn.(type) {
		case *terror.Error:
			sqlErr := terror.ToSQLError(x)
			e.appendRow([]interface{}{w.Level, int64(sqlErr.Code), sqlErr.Message})
		default:
			e.appendRow([]interface{}{w.Level, int64(mysql.ErrUnknown), warn.Error()})
		}
	}
	return nil
}

// fetchShowPumpOrDrainerStatus gets status of all pumps or drainers and fill them into e.rows.
func (e *ShowExec) fetchShowPumpOrDrainerStatus(kind string) error {
	registry, err := createRegistry(config.GetGlobalConfig().Path)
	if err != nil {
		return errors.Trace(err)
	}

	nodes, _, err := registry.Nodes(context.Background(), node.NodePrefix[kind])
	if err != nil {
		return errors.Trace(err)
	}
	err = registry.Close()
	if err != nil {
		return errors.Trace(err)
	}

	for _, n := range nodes {
		if n.State == node.Offline {
			continue
		}
		e.appendRow([]interface{}{n.NodeID, n.Addr, n.State, n.MaxCommitTS, util.TSOToRoughTime(n.UpdateTS).Format(types.TimeFormat)})
	}

	return nil
}

// createRegistry returns an ectd registry
func createRegistry(urls string) (*node.EtcdRegistry, error) {
	ectdEndpoints, err := util.ParseHostPortAddr(urls)
	if err != nil {
		return nil, errors.Trace(err)
	}
	cli, err := etcd.NewClientFromCfg(ectdEndpoints, etcdDialTimeout, node.DefaultRootPath, nil)
	if err != nil {
		return nil, errors.Trace(err)
	}

	return node.NewEtcdRegistry(cli, etcdDialTimeout), nil
}

func (e *ShowExec) getTable() (table.Table, error) {
	if e.Table == nil {
		return nil, errors.New("table not found")
	}
	tb, ok := e.is.TableByID(e.Table.TableInfo.ID)
	if !ok {
		return nil, errors.Errorf("table %s not found", e.Table.Name)
	}
	return tb, nil
}

func (e *ShowExec) dbAccessDenied() error {
	user := e.ctx.GetSessionVars().User
	u := user.Username
	h := user.Hostname
	if len(user.AuthUsername) > 0 && len(user.AuthHostname) > 0 {
		u = user.AuthUsername
		h = user.AuthHostname
	}
	return ErrDBaccessDenied.GenWithStackByArgs(u, h, e.DBName)
}

func (e *ShowExec) tableAccessDenied(access string, table string) error {
	user := e.ctx.GetSessionVars().User
	u := user.Username
	h := user.Hostname
	if len(user.AuthUsername) > 0 && len(user.AuthHostname) > 0 {
		u = user.AuthUsername
		h = user.AuthHostname
	}
	return ErrTableaccessDenied.GenWithStackByArgs(access, u, h, table)
}

func (e *ShowExec) appendRow(row []interface{}) {
	for i, col := range row {
		switch x := col.(type) {
		case nil:
			e.result.AppendNull(i)
		case int:
			e.result.AppendInt64(i, int64(x))
		case int64:
			e.result.AppendInt64(i, x)
		case uint64:
			e.result.AppendUint64(i, x)
		case float64:
			e.result.AppendFloat64(i, x)
		case float32:
			e.result.AppendFloat32(i, x)
		case string:
			e.result.AppendString(i, x)
		case []byte:
			e.result.AppendBytes(i, x)
		case types.BinaryLiteral:
			e.result.AppendBytes(i, x)
		case *types.MyDecimal:
			e.result.AppendMyDecimal(i, x)
		case types.Time:
			e.result.AppendTime(i, x)
		case types.BinaryJSON:
			e.result.AppendJSON(i, x)
		case types.Duration:
			e.result.AppendDuration(i, x)
		case types.Enum:
			e.result.AppendEnum(i, x)
		case types.Set:
			e.result.AppendSet(i, x)
		default:
			e.result.AppendNull(i)
		}
	}
}

func (e *ShowExec) fetchShowTableRegions(ctx context.Context) error {
	store := e.ctx.GetStore()
	tikvStore, ok := store.(helper.Storage)
	if !ok {
		return nil
	}
	splitStore, ok := store.(kv.SplittableStore)
	if !ok {
		return nil
	}

	tb, err := e.getTable()
	if err != nil {
		return errors.Trace(err)
	}

	physicalIDs := []int64{}
	if pi := tb.Meta().GetPartitionInfo(); pi != nil {
		for _, name := range e.Table.PartitionNames {
			pid, err := tables.FindPartitionByName(tb.Meta(), name.L)
			if err != nil {
				return err
			}
			physicalIDs = append(physicalIDs, pid)
		}
		if len(physicalIDs) == 0 {
			for _, p := range pi.Definitions {
				physicalIDs = append(physicalIDs, p.ID)
			}
		}
	} else {
		if len(e.Table.PartitionNames) != 0 {
			return plannercore.ErrPartitionClauseOnNonpartitioned
		}
		physicalIDs = append(physicalIDs, tb.Meta().ID)
	}

	// Get table regions from from pd, not from regionCache, because the region cache maybe outdated.
	var regions []regionMeta
	if len(e.IndexName.L) != 0 {
		// show table * index * region
		indexInfo := tb.Meta().FindIndexByName(e.IndexName.L)
		if indexInfo == nil {
			return plannercore.ErrKeyDoesNotExist.GenWithStackByArgs(e.IndexName, tb.Meta().Name)
		}
		regions, err = getTableIndexRegions(indexInfo, physicalIDs, tikvStore, splitStore)
	} else {
		// show table * region
		regions, err = getTableRegions(tb, physicalIDs, tikvStore, splitStore)
	}
	if err != nil {
		return err
	}

	regionRowItem, err := e.fetchSchedulingInfo(ctx, regions, tb.Meta())
	if err != nil {
		return err
	}

	e.fillRegionsToChunk(regionRowItem)
	return nil
}

func (e *ShowExec) fetchSchedulingInfo(ctx context.Context, regions []regionMeta, tbInfo *model.TableInfo) ([]showTableRegionRowItem, error) {
	scheduleState := make(map[int64]infosync.PlacementScheduleState)
	schedulingConstraints := make(map[int64]*model.PlacementSettings)
	regionRowItem := make([]showTableRegionRowItem, 0)
	tblPlacement, err := e.getTablePlacement(tbInfo)
	if err != nil {
		return nil, err
	}

	if tbInfo.GetPartitionInfo() != nil {
		// partitioned table
		for _, part := range tbInfo.GetPartitionInfo().Definitions {
			_, err = fetchScheduleState(ctx, scheduleState, part.ID)
			if err != nil {
				return nil, err
			}
			placement, err := e.getPolicyPlacement(part.PlacementPolicyRef)
			if err != nil {
				return nil, err
			}
			if placement == nil {
				schedulingConstraints[part.ID] = tblPlacement
			} else {
				schedulingConstraints[part.ID] = placement
			}
		}
	} else {
		// un-partitioned table or index
		schedulingConstraints[tbInfo.ID] = tblPlacement
		_, err = fetchScheduleState(ctx, scheduleState, tbInfo.ID)
		if err != nil {
			return nil, err
		}
	}
	var constraintStr string
	var scheduleStateStr string
	for i := range regions {
		if constraint, ok := schedulingConstraints[regions[i].physicalID]; ok && constraint != nil {
			constraintStr = constraint.String()
			scheduleStateStr = scheduleState[regions[i].physicalID].String()
		} else {
			constraintStr = ""
			scheduleStateStr = ""
		}
		regionRowItem = append(regionRowItem, showTableRegionRowItem{
			regionMeta:            regions[i],
			schedulingConstraints: constraintStr,
			schedulingState:       scheduleStateStr,
		})
	}
	return regionRowItem, nil
}

func getTableRegions(tb table.Table, physicalIDs []int64, tikvStore helper.Storage, splitStore kv.SplittableStore) ([]regionMeta, error) {
	regions := make([]regionMeta, 0, len(physicalIDs))
	uniqueRegionMap := make(map[uint64]struct{})
	for _, id := range physicalIDs {
		rs, err := getPhysicalTableRegions(id, tb.Meta(), tikvStore, splitStore, uniqueRegionMap)
		if err != nil {
			return nil, err
		}
		regions = append(regions, rs...)
	}
	return regions, nil
}

func getTableIndexRegions(indexInfo *model.IndexInfo, physicalIDs []int64, tikvStore helper.Storage, splitStore kv.SplittableStore) ([]regionMeta, error) {
	regions := make([]regionMeta, 0, len(physicalIDs))
	uniqueRegionMap := make(map[uint64]struct{})
	for _, id := range physicalIDs {
		rs, err := getPhysicalIndexRegions(id, indexInfo, tikvStore, splitStore, uniqueRegionMap)
		if err != nil {
			return nil, err
		}
		regions = append(regions, rs...)
	}
	return regions, nil
}

func (e *ShowExec) fillRegionsToChunk(regions []showTableRegionRowItem) {
	for i := range regions {
		e.result.AppendUint64(0, regions[i].region.Id)
		e.result.AppendString(1, regions[i].start)
		e.result.AppendString(2, regions[i].end)
		e.result.AppendUint64(3, regions[i].leaderID)
		e.result.AppendUint64(4, regions[i].storeID)

		peers := ""
		for i, peer := range regions[i].region.Peers {
			if i > 0 {
				peers += ", "
			}
			peers += strconv.FormatUint(peer.Id, 10)
		}
		e.result.AppendString(5, peers)
		if regions[i].scattering {
			e.result.AppendInt64(6, 1)
		} else {
			e.result.AppendInt64(6, 0)
		}

		e.result.AppendUint64(7, regions[i].writtenBytes)
		e.result.AppendUint64(8, regions[i].readBytes)
		e.result.AppendInt64(9, regions[i].approximateSize)
		e.result.AppendInt64(10, regions[i].approximateKeys)
		e.result.AppendString(11, regions[i].schedulingConstraints)
		e.result.AppendString(12, regions[i].schedulingState)
	}
}

func (e *ShowExec) fetchShowBuiltins() error {
	for _, f := range expression.GetBuiltinList() {
		e.appendRow([]interface{}{f})
	}
	return nil
}

func (e *ShowExec) fetchShowSessionStates(ctx context.Context) error {
	sessionStates := &sessionstates.SessionStates{}
	err := e.ctx.EncodeSessionStates(ctx, e.ctx, sessionStates)
	if err != nil {
		return err
	}
	stateBytes, err := gjson.Marshal(sessionStates)
	if err != nil {
		return errors.Trace(err)
	}
	stateJSON := types.BinaryJSON{}
	if err = stateJSON.UnmarshalJSON(stateBytes); err != nil {
		return err
	}
	// session token
	var token *sessionstates.SessionToken
	// In testing, user may be nil.
	if user := e.ctx.GetSessionVars().User; user != nil {
		// The token may be leaked without secure transport, but the cloud can ensure security in some situations,
		// so we don't enforce secure connections.
		if token, err = sessionstates.CreateSessionToken(user.Username); err != nil {
			return err
		}
	}
	tokenBytes, err := gjson.Marshal(token)
	if err != nil {
		return errors.Trace(err)
	}
	tokenJSON := types.BinaryJSON{}
	if err = tokenJSON.UnmarshalJSON(tokenBytes); err != nil {
		return err
	}
	e.appendRow([]interface{}{stateJSON, tokenJSON})
	return nil
}

// tryFillViewColumnType fill the columns type info of a view.
// Because view's underlying table's column could change or recreate, so view's column type may change over time.
// To avoid this situation we need to generate a logical plan and extract current column types from Schema.
func tryFillViewColumnType(ctx context.Context, sctx sessionctx.Context, is infoschema.InfoSchema, dbName model.CIStr, tbl *model.TableInfo) error {
	if !tbl.IsView() {
		return nil
	}
	ctx = kv.WithInternalSourceType(context.Background(), kv.InternalTxnOthers)
	// We need to run the build plan process in another session because there may be
	// multiple goroutines running at the same time while session is not goroutine-safe.
	// Take joining system table as an example, `fetchBuildSideRows` and `fetchProbeSideChunks` can be run concurrently.
	return runWithSystemSession(ctx, sctx, func(s sessionctx.Context) error {
		// Retrieve view columns info.
		planBuilder, _ := plannercore.NewPlanBuilder(
			plannercore.PlanBuilderOptNoExecution{}).Init(s, is, &hint.BlockHintProcessor{})
		if viewLogicalPlan, err := planBuilder.BuildDataSourceFromView(ctx, dbName, tbl, nil, nil); err == nil {
			viewSchema := viewLogicalPlan.Schema()
			viewOutputNames := viewLogicalPlan.OutputNames()
			for _, col := range tbl.Columns {
				idx := expression.FindFieldNameIdxByColName(viewOutputNames, col.Name.L)
				if idx >= 0 {
					col.FieldType = *viewSchema.Columns[idx].GetType()
				}
				if col.GetType() == mysql.TypeVarString {
					col.SetType(mysql.TypeVarchar)
				}
			}
		} else {
			return err
		}
		return nil
	})
}

func runWithSystemSession(ctx context.Context, sctx sessionctx.Context, fn func(sessionctx.Context) error) error {
	b := &baseExecutor{ctx: sctx}
	sysCtx, err := b.getSysSession()
	if err != nil {
		return err
	}
	defer b.releaseSysSession(ctx, sysCtx)
	return fn(sysCtx)
}<|MERGE_RESOLUTION|>--- conflicted
+++ resolved
@@ -1512,14 +1512,11 @@
 
 	exec := e.ctx.(sqlexec.RestrictedSQLExecutor)
 
-<<<<<<< HEAD
-	rows, _, err := exec.ExecRestrictedSQL(ctx, nil, `SELECT plugin, Account_locked, JSON_UNQUOTE(JSON_EXTRACT(user_attributes, '$.metadata')), Token_issuer,
-        Password_reuse_history, Password_reuse_time, JSON_UNQUOTE(JSON_EXTRACT(user_attributes, '$.Password_locking.failed_login_attempts')),
+	rows, _, err := exec.ExecRestrictedSQL(ctx, nil,
+		`SELECT plugin, Account_locked, JSON_UNQUOTE(JSON_EXTRACT(user_attributes, '$.metadata')), Token_issuer,
+        Password_reuse_history, Password_reuse_time, Password_expired, Password_lifetime,
+        JSON_UNQUOTE(JSON_EXTRACT(user_attributes, '$.Password_locking.failed_login_attempts')),
         JSON_UNQUOTE(JSON_EXTRACT(user_attributes, '$.Password_locking.password_lock_time_days'))
-=======
-	rows, _, err := exec.ExecRestrictedSQL(ctx, nil,
-		`SELECT plugin, Account_locked, JSON_UNQUOTE(JSON_EXTRACT(user_attributes, '$.metadata')), Token_issuer, Password_reuse_history, Password_reuse_time, Password_expired, Password_lifetime
->>>>>>> 824ef608
 		FROM %n.%n WHERE User=%? AND Host=%?`,
 		mysql.SystemDB, mysql.UserTable, userName, strings.ToLower(hostName))
 	if err != nil {
@@ -1567,21 +1564,6 @@
 		passwordReuseInterval = strconv.FormatUint(rows[0].GetUint64(5), 10) + " DAY"
 	}
 
-<<<<<<< HEAD
-	failedLoginAttempts := rows[0].GetString(6)
-	if len(failedLoginAttempts) > 0 {
-		failedLoginAttempts = " FAILED_LOGIN_ATTEMPTS " + failedLoginAttempts
-	}
-
-	passwordLockTimeDays := rows[0].GetString(7)
-	if len(passwordLockTimeDays) > 0 {
-		if passwordLockTimeDays == "-1" {
-			passwordLockTimeDays = " PASSWORD_LOCK_TIME UNBOUNDED"
-		} else {
-			passwordLockTimeDays = " PASSWORD_LOCK_TIME " + passwordLockTimeDays
-		}
-	}
-=======
 	passwordExpired := rows[0].GetEnum(6).String()
 	passwordLifetime := int64(-1)
 	if !rows[0].IsNull(7) {
@@ -1596,7 +1578,19 @@
 		passwordExpiredStr = fmt.Sprintf("PASSWORD EXPIRE INTERVAL %d DAY", passwordLifetime)
 	}
 
->>>>>>> 824ef608
+	failedLoginAttempts := rows[0].GetString(8)
+	if len(failedLoginAttempts) > 0 {
+		failedLoginAttempts = " FAILED_LOGIN_ATTEMPTS " + failedLoginAttempts
+	}
+
+	passwordLockTimeDays := rows[0].GetString(9)
+	if len(passwordLockTimeDays) > 0 {
+		if passwordLockTimeDays == "-1" {
+			passwordLockTimeDays = " PASSWORD_LOCK_TIME UNBOUNDED"
+		} else {
+			passwordLockTimeDays = " PASSWORD_LOCK_TIME " + passwordLockTimeDays
+		}
+	}
 	rows, _, err = exec.ExecRestrictedSQL(ctx, nil, `SELECT Priv FROM %n.%n WHERE User=%? AND Host=%?`, mysql.SystemDB, mysql.GlobalPrivTable, userName, hostName)
 	if err != nil {
 		return errors.Trace(err)
@@ -1620,13 +1614,8 @@
 	}
 
 	// FIXME: the returned string is not escaped safely
-<<<<<<< HEAD
-	showStr := fmt.Sprintf("CREATE USER '%s'@'%s' IDENTIFIED WITH '%s'%s REQUIRE %s%s PASSWORD EXPIRE DEFAULT ACCOUNT %s%s PASSWORD HISTORY %s PASSWORD REUSE INTERVAL %s%s%s",
-		e.User.Username, e.User.Hostname, authplugin, authStr, require, tokenIssuer, accountLocked, userAttributes, passwordHistory, passwordReuseInterval, failedLoginAttempts, passwordLockTimeDays)
-=======
-	showStr := fmt.Sprintf("CREATE USER '%s'@'%s' IDENTIFIED WITH '%s'%s REQUIRE %s%s %s ACCOUNT %s%s PASSWORD HISTORY %s PASSWORD REUSE INTERVAL %s",
-		e.User.Username, e.User.Hostname, authplugin, authStr, require, tokenIssuer, passwordExpiredStr, accountLocked, userAttributes, passwordHistory, passwordReuseInterval)
->>>>>>> 824ef608
+	showStr := fmt.Sprintf("CREATE USER '%s'@'%s' IDENTIFIED WITH '%s'%s REQUIRE %s%s %s ACCOUNT %s%s PASSWORD HISTORY %s PASSWORD REUSE INTERVAL %s%s%s",
+		e.User.Username, e.User.Hostname, authplugin, authStr, require, tokenIssuer, passwordExpiredStr, accountLocked, userAttributes, passwordHistory, passwordReuseInterval, failedLoginAttempts, passwordLockTimeDays)
 	e.appendRow([]interface{}{showStr})
 	return nil
 }
