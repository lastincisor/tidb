// Copyright 2016 PingCAP, Inc.
//
// Licensed under the Apache License, Version 2.0 (the "License");
// you may not use this file except in compliance with the License.
// You may obtain a copy of the License at
//
//     http://www.apache.org/licenses/LICENSE-2.0
//
// Unless required by applicable law or agreed to in writing, software
// distributed under the License is distributed on an "AS IS" BASIS,
// WITHOUT WARRANTIES OR CONDITIONS OF ANY KIND, either express or implied.
// See the License for the specific language governing permissions and
// limitations under the License.

package executor

import (
	"bytes"
	"context"
	gjson "encoding/json"
	"fmt"
	"math"
	"sort"
	"strconv"
	"strings"
	"time"

	"github.com/pingcap/errors"
	"github.com/pingcap/tidb/bindinfo"
	"github.com/pingcap/tidb/config"
	"github.com/pingcap/tidb/ddl"
	"github.com/pingcap/tidb/domain"
	"github.com/pingcap/tidb/domain/infosync"
	"github.com/pingcap/tidb/expression"
	"github.com/pingcap/tidb/infoschema"
	"github.com/pingcap/tidb/kv"
	"github.com/pingcap/tidb/meta/autoid"
	"github.com/pingcap/tidb/parser"
	"github.com/pingcap/tidb/parser/ast"
	"github.com/pingcap/tidb/parser/auth"
	"github.com/pingcap/tidb/parser/charset"
	parserformat "github.com/pingcap/tidb/parser/format"
	"github.com/pingcap/tidb/parser/model"
	"github.com/pingcap/tidb/parser/mysql"
	"github.com/pingcap/tidb/parser/terror"
	field_types "github.com/pingcap/tidb/parser/types"
	plannercore "github.com/pingcap/tidb/planner/core"
	"github.com/pingcap/tidb/plugin"
	"github.com/pingcap/tidb/privilege"
	"github.com/pingcap/tidb/privilege/privileges"
	"github.com/pingcap/tidb/sessionctx"
	"github.com/pingcap/tidb/sessionctx/sessionstates"
	"github.com/pingcap/tidb/sessionctx/stmtctx"
	"github.com/pingcap/tidb/sessionctx/variable"
	"github.com/pingcap/tidb/store/helper"
	"github.com/pingcap/tidb/table"
	"github.com/pingcap/tidb/table/tables"
	"github.com/pingcap/tidb/tidb-binlog/node"
	"github.com/pingcap/tidb/types"
	"github.com/pingcap/tidb/util"
	"github.com/pingcap/tidb/util/chunk"
	"github.com/pingcap/tidb/util/collate"
	"github.com/pingcap/tidb/util/etcd"
	"github.com/pingcap/tidb/util/format"
	"github.com/pingcap/tidb/util/hack"
	"github.com/pingcap/tidb/util/hint"
	"github.com/pingcap/tidb/util/mathutil"
	"github.com/pingcap/tidb/util/memory"
	"github.com/pingcap/tidb/util/sem"
	"github.com/pingcap/tidb/util/set"
	"github.com/pingcap/tidb/util/sqlexec"
	"github.com/pingcap/tidb/util/stringutil"
	"golang.org/x/exp/slices"
)

var etcdDialTimeout = 5 * time.Second

// ShowExec represents a show executor.
type ShowExec struct {
	baseExecutor

	Tp        ast.ShowStmtType // Databases/Tables/Columns/....
	DBName    model.CIStr
	Table     *ast.TableName       // Used for showing columns.
	Partition model.CIStr          // Used for showing partition
	Column    *ast.ColumnName      // Used for `desc table column`.
	IndexName model.CIStr          // Used for show table regions.
	Flag      int                  // Some flag parsed from sql, such as FULL.
	Roles     []*auth.RoleIdentity // Used for show grants.
	User      *auth.UserIdentity   // Used by show grants, show create user.
	Extractor plannercore.ShowPredicateExtractor

	is infoschema.InfoSchema

	CountWarningsOrErrors bool // Used for showing count(*) warnings | errors

	result *chunk.Chunk
	cursor int

	Full        bool
	IfNotExists bool // Used for `show create database if not exists`
	GlobalScope bool // GlobalScope is used by show variables
	Extended    bool // Used for `show extended columns from ...`
}

type showTableRegionRowItem struct {
	regionMeta
	schedulingConstraints string
	schedulingState       string
}

// Next implements the Executor Next interface.
func (e *ShowExec) Next(ctx context.Context, req *chunk.Chunk) error {
	req.GrowAndReset(e.maxChunkSize)
	if e.result == nil {
		e.result = newFirstChunk(e)
		err := e.fetchAll(ctx)
		if err != nil {
			return errors.Trace(err)
		}
		iter := chunk.NewIterator4Chunk(e.result)
		for colIdx := 0; colIdx < e.Schema().Len(); colIdx++ {
			retType := e.Schema().Columns[colIdx].RetType
			if !types.IsTypeVarchar(retType.GetType()) {
				continue
			}
			for row := iter.Begin(); row != iter.End(); row = iter.Next() {
				if valLen := len(row.GetString(colIdx)); retType.GetFlen() < valLen {
					retType.SetFlen(valLen)
				}
			}
		}
	}
	if e.cursor >= e.result.NumRows() {
		return nil
	}
	numCurBatch := mathutil.Min(req.Capacity(), e.result.NumRows()-e.cursor)
	req.Append(e.result, e.cursor, e.cursor+numCurBatch)
	e.cursor += numCurBatch
	return nil
}

func (e *ShowExec) fetchAll(ctx context.Context) error {
	// Temporary disables select limit to avoid miss the result.
	// Because some of below fetch show result stmt functions will generate
	// a SQL stmt and then execute the new SQL stmt to do the fetch result task
	// for the up-level show stmt.
	// Here, the problem is the new SQL stmt will be influenced by SelectLimit value
	// and return a limited result set back to up level show stmt. This, in fact, may
	// cause a filter effect on result set that may exclude the qualified record outside of
	// result set.
	// Finally, when above result set, may not include qualified record, is returned to up
	// level show stmt's selection, which really applies the filter operation on returned
	// result set, it may return empty result to client.
	oldSelectLimit := e.ctx.GetSessionVars().SelectLimit
	e.ctx.GetSessionVars().SelectLimit = math.MaxUint64
	defer func() {
		// Restore session Var SelectLimit value.
		e.ctx.GetSessionVars().SelectLimit = oldSelectLimit
	}()

	switch e.Tp {
	case ast.ShowCharset:
		return e.fetchShowCharset()
	case ast.ShowCollation:
		return e.fetchShowCollation()
	case ast.ShowColumns:
		return e.fetchShowColumns(ctx)
	case ast.ShowConfig:
		return e.fetchShowClusterConfigs(ctx)
	case ast.ShowCreateTable:
		return e.fetchShowCreateTable()
	case ast.ShowCreateSequence:
		return e.fetchShowCreateSequence()
	case ast.ShowCreateUser:
		return e.fetchShowCreateUser(ctx)
	case ast.ShowCreateView:
		return e.fetchShowCreateView()
	case ast.ShowCreateDatabase:
		return e.fetchShowCreateDatabase()
	case ast.ShowCreatePlacementPolicy:
		return e.fetchShowCreatePlacementPolicy()
	case ast.ShowDatabases:
		return e.fetchShowDatabases()
	case ast.ShowDrainerStatus:
		return e.fetchShowPumpOrDrainerStatus(node.DrainerNode)
	case ast.ShowEngines:
		return e.fetchShowEngines(ctx)
	case ast.ShowGrants:
		return e.fetchShowGrants()
	case ast.ShowIndex:
		return e.fetchShowIndex()
	case ast.ShowProcedureStatus:
		return e.fetchShowProcedureStatus()
	case ast.ShowPumpStatus:
		return e.fetchShowPumpOrDrainerStatus(node.PumpNode)
	case ast.ShowStatus:
		return e.fetchShowStatus()
	case ast.ShowTables:
		return e.fetchShowTables()
	case ast.ShowOpenTables:
		return e.fetchShowOpenTables()
	case ast.ShowTableStatus:
		return e.fetchShowTableStatus(ctx)
	case ast.ShowTriggers:
		return e.fetchShowTriggers()
	case ast.ShowVariables:
		return e.fetchShowVariables(ctx)
	case ast.ShowWarnings:
		return e.fetchShowWarnings(false)
	case ast.ShowErrors:
		return e.fetchShowWarnings(true)
	case ast.ShowProcessList:
		return e.fetchShowProcessList()
	case ast.ShowEvents:
		// empty result
	case ast.ShowStatsExtended:
		return e.fetchShowStatsExtended()
	case ast.ShowStatsMeta:
		return e.fetchShowStatsMeta()
	case ast.ShowStatsHistograms:
		return e.fetchShowStatsHistogram()
	case ast.ShowStatsBuckets:
		return e.fetchShowStatsBuckets()
	case ast.ShowStatsTopN:
		return e.fetchShowStatsTopN()
	case ast.ShowStatsHealthy:
		e.fetchShowStatsHealthy()
		return nil
	case ast.ShowStatsLocked:
		return e.fetchShowStatsLocked()
	case ast.ShowHistogramsInFlight:
		e.fetchShowHistogramsInFlight()
		return nil
	case ast.ShowColumnStatsUsage:
		return e.fetchShowColumnStatsUsage()
	case ast.ShowPlugins:
		return e.fetchShowPlugins()
	case ast.ShowProfiles:
		// empty result
	case ast.ShowMasterStatus:
		return e.fetchShowMasterStatus()
	case ast.ShowPrivileges:
		return e.fetchShowPrivileges()
	case ast.ShowBindings:
		return e.fetchShowBind()
	case ast.ShowBindingCacheStatus:
		return e.fetchShowBindingCacheStatus(ctx)
	case ast.ShowAnalyzeStatus:
		return e.fetchShowAnalyzeStatus()
	case ast.ShowRegions:
		return e.fetchShowTableRegions(ctx)
	case ast.ShowBuiltins:
		return e.fetchShowBuiltins()
	case ast.ShowBackups:
		return e.fetchShowBRIE(ast.BRIEKindBackup)
	case ast.ShowRestores:
		return e.fetchShowBRIE(ast.BRIEKindRestore)
	case ast.ShowPlacementLabels:
		return e.fetchShowPlacementLabels(ctx)
	case ast.ShowPlacement:
		return e.fetchShowPlacement(ctx)
	case ast.ShowPlacementForDatabase:
		return e.fetchShowPlacementForDB(ctx)
	case ast.ShowPlacementForTable:
		return e.fetchShowPlacementForTable(ctx)
	case ast.ShowPlacementForPartition:
		return e.fetchShowPlacementForPartition(ctx)
	case ast.ShowSessionStates:
		return e.fetchShowSessionStates(ctx)
	}
	return nil
}

// visibleChecker checks if a stmt is visible for a certain user.
type visibleChecker struct {
	defaultDB string
	ctx       sessionctx.Context
	is        infoschema.InfoSchema
	manager   privilege.Manager
	ok        bool
}

func (v *visibleChecker) Enter(in ast.Node) (out ast.Node, skipChildren bool) {
	switch x := in.(type) {
	case *ast.TableName:
		schema := x.Schema.L
		if schema == "" {
			schema = v.defaultDB
		}
		if !v.is.TableExists(model.NewCIStr(schema), x.Name) {
			return in, true
		}
		activeRoles := v.ctx.GetSessionVars().ActiveRoles
		if v.manager != nil && !v.manager.RequestVerification(activeRoles, schema, x.Name.L, "", mysql.SelectPriv) {
			v.ok = false
		}
		return in, true
	}
	return in, false
}

func (v *visibleChecker) Leave(in ast.Node) (out ast.Node, ok bool) {
	return in, true
}

func (e *ShowExec) fetchShowBind() error {
	var bindRecords []*bindinfo.BindRecord
	if !e.GlobalScope {
		handle := e.ctx.Value(bindinfo.SessionBindInfoKeyType).(*bindinfo.SessionHandle)
		bindRecords = handle.GetAllBindRecord()
	} else {
		bindRecords = domain.GetDomain(e.ctx).BindHandle().GetAllBindRecord()
	}
	// Remove the invalid bindRecord.
	ind := 0
	for _, bindData := range bindRecords {
		if len(bindData.Bindings) > 0 {
			bindRecords[ind] = bindData
			ind++
		}
	}
	bindRecords = bindRecords[:ind]
	parser := parser.New()
	for _, bindData := range bindRecords {
		// For the same origin_sql, sort the bindings according to their update time.
		sort.Slice(bindData.Bindings, func(i int, j int) bool {
			cmpResult := bindData.Bindings[i].UpdateTime.Compare(bindData.Bindings[j].UpdateTime)
			if cmpResult == 0 {
				// Because the create time must be different, the result of sorting is stable.
				cmpResult = bindData.Bindings[i].CreateTime.Compare(bindData.Bindings[j].CreateTime)
			}
			return cmpResult > 0
		})
	}
	// For the different origin_sql, sort the bindRecords according to their max update time.
	sort.Slice(bindRecords, func(i int, j int) bool {
		cmpResult := bindRecords[i].Bindings[0].UpdateTime.Compare(bindRecords[j].Bindings[0].UpdateTime)
		if cmpResult == 0 {
			// Because the create time must be different, the result of sorting is stable.
			cmpResult = bindRecords[i].Bindings[0].CreateTime.Compare(bindRecords[j].Bindings[0].CreateTime)
		}
		return cmpResult > 0
	})
	for _, bindData := range bindRecords {
		for _, hint := range bindData.Bindings {
			stmt, err := parser.ParseOneStmt(hint.BindSQL, hint.Charset, hint.Collation)
			if err != nil {
				return err
			}
			checker := visibleChecker{
				defaultDB: bindData.Db,
				ctx:       e.ctx,
				is:        e.is,
				manager:   privilege.GetPrivilegeManager(e.ctx),
				ok:        true,
			}
			stmt.Accept(&checker)
			if !checker.ok {
				continue
			}
			e.appendRow([]interface{}{
				bindData.OriginalSQL,
				hint.BindSQL,
				bindData.Db,
				hint.Status,
				hint.CreateTime,
				hint.UpdateTime,
				hint.Charset,
				hint.Collation,
				hint.Source,
				hint.SQLDigest,
				hint.PlanDigest,
			})
		}
	}
	return nil
}

func (e *ShowExec) fetchShowBindingCacheStatus(ctx context.Context) error {
	exec := e.ctx.(sqlexec.RestrictedSQLExecutor)
	ctx = kv.WithInternalSourceType(ctx, kv.InternalTxnBindInfo)

	rows, _, err := exec.ExecRestrictedSQL(ctx, nil, fmt.Sprintf("SELECT count(*) FROM mysql.bind_info where status = '%s' or status = '%s';", bindinfo.Enabled, bindinfo.Using))
	if err != nil {
		return errors.Trace(err)
	}

	handle := domain.GetDomain(e.ctx).BindHandle()

	bindRecords := handle.GetAllBindRecord()
	numBindings := 0
	for _, bindRecord := range bindRecords {
		for _, binding := range bindRecord.Bindings {
			if binding.IsBindingEnabled() {
				numBindings++
			}
		}
	}

	memUsage := handle.GetMemUsage()
	memCapacity := handle.GetMemCapacity()
	e.appendRow([]interface{}{
		numBindings,
		rows[0].GetInt64(0),
		memory.FormatBytes(memUsage),
		memory.FormatBytes(memCapacity),
	})
	return nil
}

func (e *ShowExec) fetchShowEngines(ctx context.Context) error {
	ctx = kv.WithInternalSourceType(ctx, kv.InternalTxnMeta)
	exec := e.ctx.(sqlexec.RestrictedSQLExecutor)

	rows, _, err := exec.ExecRestrictedSQL(ctx, nil, `SELECT * FROM information_schema.engines`)
	if err != nil {
		return errors.Trace(err)
	}

	e.result.AppendRows(rows)
	return nil
}

// moveInfoSchemaToFront moves information_schema to the first, and the others are sorted in the origin ascending order.
func moveInfoSchemaToFront(dbs []string) {
	if len(dbs) > 0 && strings.EqualFold(dbs[0], "INFORMATION_SCHEMA") {
		return
	}

	i := sort.SearchStrings(dbs, "INFORMATION_SCHEMA")
	if i < len(dbs) && strings.EqualFold(dbs[i], "INFORMATION_SCHEMA") {
		copy(dbs[1:i+1], dbs[0:i])
		dbs[0] = "INFORMATION_SCHEMA"
	}
}

func (e *ShowExec) fetchShowDatabases() error {
	dbs := e.is.AllSchemaNames()
	checker := privilege.GetPrivilegeManager(e.ctx)
	slices.Sort(dbs)
	var (
		fieldPatternsLike collate.WildcardPattern
		fieldFilter       string
	)

	if e.Extractor != nil {
		fieldFilter = e.Extractor.Field()
		fieldPatternsLike = e.Extractor.FieldPatternLike()
	}
	// let information_schema be the first database
	moveInfoSchemaToFront(dbs)
	for _, d := range dbs {
		if checker != nil && !checker.DBIsVisible(e.ctx.GetSessionVars().ActiveRoles, d) {
			continue
		} else if fieldFilter != "" && strings.ToLower(d) != fieldFilter {
			continue
		} else if fieldPatternsLike != nil && !fieldPatternsLike.DoMatch(strings.ToLower(d)) {
			continue
		}
		e.appendRow([]interface{}{
			d,
		})
	}
	return nil
}

func (e *ShowExec) fetchShowProcessList() error {
	sm := e.ctx.GetSessionManager()
	if sm == nil {
		return nil
	}

	loginUser, activeRoles := e.ctx.GetSessionVars().User, e.ctx.GetSessionVars().ActiveRoles
	var hasProcessPriv bool
	if pm := privilege.GetPrivilegeManager(e.ctx); pm != nil {
		if pm.RequestVerification(activeRoles, "", "", "", mysql.ProcessPriv) {
			hasProcessPriv = true
		}
	}

	pl := sm.ShowProcessList()
	for _, pi := range pl {
		// If you have the PROCESS privilege, you can see all threads.
		// Otherwise, you can see only your own threads.
		if !hasProcessPriv && pi.User != loginUser.Username {
			continue
		}
		row := pi.ToRowForShow(e.Full)
		e.appendRow(row)
	}
	return nil
}

func (e *ShowExec) fetchShowOpenTables() error {
	// TiDB has no concept like mysql's "table cache" and "open table"
	// For simplicity, we just return an empty result with the same structure as MySQL's SHOW OPEN TABLES
	return nil
}

func (e *ShowExec) fetchShowTables() error {
	checker := privilege.GetPrivilegeManager(e.ctx)
	if checker != nil && e.ctx.GetSessionVars().User != nil {
		if !checker.DBIsVisible(e.ctx.GetSessionVars().ActiveRoles, e.DBName.O) {
			return e.dbAccessDenied()
		}
	}
	if !e.is.SchemaExists(e.DBName) {
		return ErrBadDB.GenWithStackByArgs(e.DBName)
	}
	// sort for tables
	schemaTables := e.is.SchemaTables(e.DBName)
	tableNames := make([]string, 0, len(schemaTables))
	activeRoles := e.ctx.GetSessionVars().ActiveRoles
	var (
		tableTypes        = make(map[string]string)
		fieldPatternsLike collate.WildcardPattern
		fieldFilter       string
	)

	if e.Extractor != nil {
		fieldFilter = e.Extractor.Field()
		fieldPatternsLike = e.Extractor.FieldPatternLike()
	}
	for _, v := range schemaTables {
		// Test with mysql.AllPrivMask means any privilege would be OK.
		// TODO: Should consider column privileges, which also make a table visible.
		if checker != nil && !checker.RequestVerification(activeRoles, e.DBName.O, v.Meta().Name.O, "", mysql.AllPrivMask) {
			continue
		} else if fieldFilter != "" && v.Meta().Name.L != fieldFilter {
			continue
		} else if fieldPatternsLike != nil && !fieldPatternsLike.DoMatch(v.Meta().Name.L) {
			continue
		}
		tableNames = append(tableNames, v.Meta().Name.O)
		if v.Meta().IsView() {
			tableTypes[v.Meta().Name.O] = "VIEW"
		} else if v.Meta().IsSequence() {
			tableTypes[v.Meta().Name.O] = "SEQUENCE"
		} else if util.IsSystemView(e.DBName.L) {
			tableTypes[v.Meta().Name.O] = "SYSTEM VIEW"
		} else {
			tableTypes[v.Meta().Name.O] = "BASE TABLE"
		}
	}
	slices.Sort(tableNames)
	for _, v := range tableNames {
		if e.Full {
			e.appendRow([]interface{}{v, tableTypes[v]})
		} else {
			e.appendRow([]interface{}{v})
		}
	}
	return nil
}

func (e *ShowExec) fetchShowTableStatus(ctx context.Context) error {
	checker := privilege.GetPrivilegeManager(e.ctx)
	if checker != nil && e.ctx.GetSessionVars().User != nil {
		if !checker.DBIsVisible(e.ctx.GetSessionVars().ActiveRoles, e.DBName.O) {
			return e.dbAccessDenied()
		}
	}
	if !e.is.SchemaExists(e.DBName) {
		return ErrBadDB.GenWithStackByArgs(e.DBName)
	}

	exec := e.ctx.(sqlexec.RestrictedSQLExecutor)
	ctx = kv.WithInternalSourceType(ctx, kv.InternalTxnStats)

	var snapshot uint64
	txn, err := e.ctx.Txn(false)
	if err != nil {
		return errors.Trace(err)
	}
	if txn.Valid() {
		snapshot = txn.StartTS()
	}
	if e.ctx.GetSessionVars().SnapshotTS != 0 {
		snapshot = e.ctx.GetSessionVars().SnapshotTS
	}

	rows, _, err := exec.ExecRestrictedSQL(ctx, []sqlexec.OptionFuncAlias{sqlexec.ExecOptionWithSnapshot(snapshot), sqlexec.ExecOptionUseCurSession},
		`SELECT table_name, engine, version, row_format, table_rows,
		avg_row_length, data_length, max_data_length, index_length,
		data_free, auto_increment, create_time, update_time, check_time,
		table_collation, IFNULL(checksum,''), create_options, table_comment
		FROM information_schema.tables
		WHERE lower(table_schema)=%? ORDER BY table_name`, e.DBName.L)
	if err != nil {
		return errors.Trace(err)
	}
	var (
		fieldPatternsLike collate.WildcardPattern
		fieldFilter       string
	)

	if e.Extractor != nil {
		fieldFilter = e.Extractor.Field()
		fieldPatternsLike = e.Extractor.FieldPatternLike()
	}
	activeRoles := e.ctx.GetSessionVars().ActiveRoles
	for _, row := range rows {
		tableName := row.GetString(0)
		if checker != nil && !checker.RequestVerification(activeRoles, e.DBName.O, tableName, "", mysql.AllPrivMask) {
			continue
		} else if fieldFilter != "" && strings.ToLower(tableName) != fieldFilter {
			continue
		} else if fieldPatternsLike != nil && !fieldPatternsLike.DoMatch(strings.ToLower(tableName)) {
			continue
		}
		e.result.AppendRow(row)
	}
	return nil
}

func (e *ShowExec) fetchShowColumns(ctx context.Context) error {
	tb, err := e.getTable()
	if err != nil {
		return errors.Trace(err)
	}
	var (
		fieldPatternsLike collate.WildcardPattern
		fieldFilter       string
	)

	if e.Extractor != nil {
		fieldFilter = e.Extractor.Field()
		fieldPatternsLike = e.Extractor.FieldPatternLike()
	}

	checker := privilege.GetPrivilegeManager(e.ctx)
	activeRoles := e.ctx.GetSessionVars().ActiveRoles
	if checker != nil && e.ctx.GetSessionVars().User != nil && !checker.RequestVerification(activeRoles, e.DBName.O, tb.Meta().Name.O, "", mysql.InsertPriv|mysql.SelectPriv|mysql.UpdatePriv|mysql.ReferencesPriv) {
		return e.tableAccessDenied("SELECT", tb.Meta().Name.O)
	}

	var cols []*table.Column
	// The optional EXTENDED keyword causes the output to include information about hidden columns that MySQL uses internally and are not accessible by users.
	// See https://dev.mysql.com/doc/refman/8.0/en/show-columns.html
	if e.Extended {
		cols = tb.Cols()
	} else {
		cols = tb.VisibleCols()
	}
	if err := tryFillViewColumnType(ctx, e.ctx, e.is, e.DBName, tb.Meta()); err != nil {
		return err
	}
	for _, col := range cols {
		if fieldFilter != "" && col.Name.L != fieldFilter {
			continue
		} else if fieldPatternsLike != nil && !fieldPatternsLike.DoMatch(col.Name.L) {
			continue
		}
		desc := table.NewColDesc(col)
		var columnDefault interface{}
		if desc.DefaultValue != nil {
			// SHOW COLUMNS result expects string value
			defaultValStr := fmt.Sprintf("%v", desc.DefaultValue)
			// If column is timestamp, and default value is not current_timestamp, should convert the default value to the current session time zone.
			if col.GetType() == mysql.TypeTimestamp && defaultValStr != types.ZeroDatetimeStr && !strings.HasPrefix(strings.ToUpper(defaultValStr), strings.ToUpper(ast.CurrentTimestamp)) {
				timeValue, err := table.GetColDefaultValue(e.ctx, col.ToInfo())
				if err != nil {
					return errors.Trace(err)
				}
				defaultValStr = timeValue.GetMysqlTime().String()
			}
			if col.GetType() == mysql.TypeBit {
				defaultValBinaryLiteral := types.BinaryLiteral(defaultValStr)
				columnDefault = defaultValBinaryLiteral.ToBitLiteralString(true)
			} else {
				columnDefault = defaultValStr
			}
		}

		// The FULL keyword causes the output to include the column collation and comments,
		// as well as the privileges you have for each column.
		if e.Full {
			e.appendRow([]interface{}{
				desc.Field,
				desc.Type,
				desc.Collation,
				desc.Null,
				desc.Key,
				columnDefault,
				desc.Extra,
				desc.Privileges,
				desc.Comment,
			})
		} else {
			e.appendRow([]interface{}{
				desc.Field,
				desc.Type,
				desc.Null,
				desc.Key,
				columnDefault,
				desc.Extra,
			})
		}
	}
	return nil
}

func (e *ShowExec) fetchShowIndex() error {
	tb, err := e.getTable()
	if err != nil {
		return errors.Trace(err)
	}

	checker := privilege.GetPrivilegeManager(e.ctx)
	activeRoles := e.ctx.GetSessionVars().ActiveRoles
	if checker != nil && e.ctx.GetSessionVars().User != nil && !checker.RequestVerification(activeRoles, e.DBName.O, tb.Meta().Name.O, "", mysql.AllPrivMask) {
		return e.tableAccessDenied("SELECT", tb.Meta().Name.O)
	}

	if tb.Meta().PKIsHandle {
		var pkCol *table.Column
		for _, col := range tb.Cols() {
			if mysql.HasPriKeyFlag(col.GetFlag()) {
				pkCol = col
				break
			}
		}
		e.appendRow([]interface{}{
			tb.Meta().Name.O, // Table
			0,                // Non_unique
			"PRIMARY",        // Key_name
			1,                // Seq_in_index
			pkCol.Name.O,     // Column_name
			"A",              // Collation
			0,                // Cardinality
			nil,              // Sub_part
			nil,              // Packed
			"",               // Null
			"BTREE",          // Index_type
			"",               // Comment
			"",               // Index_comment
			"YES",            // Index_visible
			nil,              // Expression
			"YES",            // Clustered
		})
	}
	for _, idx := range tb.Indices() {
		idxInfo := idx.Meta()
		if idxInfo.State != model.StatePublic {
			continue
		}
		isClustered := "NO"
		if tb.Meta().IsCommonHandle && idxInfo.Primary {
			isClustered = "YES"
		}
		for i, col := range idxInfo.Columns {
			nonUniq := 1
			if idx.Meta().Unique {
				nonUniq = 0
			}

			var subPart interface{}
			if col.Length != types.UnspecifiedLength {
				subPart = col.Length
			}

			tblCol := tb.Meta().Columns[col.Offset]
			nullVal := "YES"
			if mysql.HasNotNullFlag(tblCol.GetFlag()) {
				nullVal = ""
			}

			visible := "YES"
			if idx.Meta().Invisible {
				visible = "NO"
			}

			colName := col.Name.O
			var expression interface{}
			if tblCol.Hidden {
				colName = "NULL"
				expression = tblCol.GeneratedExprString
			}

			e.appendRow([]interface{}{
				tb.Meta().Name.O,       // Table
				nonUniq,                // Non_unique
				idx.Meta().Name.O,      // Key_name
				i + 1,                  // Seq_in_index
				colName,                // Column_name
				"A",                    // Collation
				0,                      // Cardinality
				subPart,                // Sub_part
				nil,                    // Packed
				nullVal,                // Null
				idx.Meta().Tp.String(), // Index_type
				"",                     // Comment
				idx.Meta().Comment,     // Index_comment
				visible,                // Index_visible
				expression,             // Expression
				isClustered,            // Clustered
			})
		}
	}
	return nil
}

// fetchShowCharset gets all charset information and fill them into e.rows.
// See http://dev.mysql.com/doc/refman/5.7/en/show-character-set.html
func (e *ShowExec) fetchShowCharset() error {
	descs := charset.GetSupportedCharsets()
	for _, desc := range descs {
		e.appendRow([]interface{}{
			desc.Name,
			desc.Desc,
			desc.DefaultCollation,
			desc.Maxlen,
		})
	}
	return nil
}

func (e *ShowExec) fetchShowMasterStatus() error {
	tso := e.ctx.GetSessionVars().TxnCtx.StartTS
	e.appendRow([]interface{}{"tidb-binlog", tso, "", "", ""})
	return nil
}

func (e *ShowExec) fetchShowVariables(ctx context.Context) (err error) {
	var (
		value       string
		sessionVars = e.ctx.GetSessionVars()
	)
	var (
		fieldPatternsLike collate.WildcardPattern
		fieldFilter       string
	)

	if e.Extractor != nil {
		fieldFilter = e.Extractor.Field()
		fieldPatternsLike = e.Extractor.FieldPatternLike()
	}
	if e.GlobalScope {
		// Collect global scope variables,
		// 1. Exclude the variables of ScopeSession in variable.SysVars;
		// 2. If the variable is ScopeNone, it's a read-only variable, return the default value of it,
		// 		otherwise, fetch the value from table `mysql.Global_Variables`.
		for _, v := range variable.GetSysVars() {
			if v.Scope != variable.ScopeSession {
				if v.IsNoop && !variable.EnableNoopVariables.Load() {
					continue
				}
				if fieldFilter != "" && v.Name != fieldFilter {
					continue
				} else if fieldPatternsLike != nil && !fieldPatternsLike.DoMatch(v.Name) {
					continue
				}
				if infoschema.SysVarHiddenForSem(e.ctx, v.Name) {
					continue
				}
				value, err = sessionVars.GetGlobalSystemVar(ctx, v.Name)
				if err != nil {
					return errors.Trace(err)
				}
				e.appendRow([]interface{}{v.Name, value})
			}
		}
		return nil
	}

	// Collect session scope variables,
	// If it is a session only variable, use the default value defined in code,
	//   otherwise, fetch the value from table `mysql.Global_Variables`.
	for _, v := range variable.GetSysVars() {
		if v.IsNoop && !variable.EnableNoopVariables.Load() {
			continue
		}
		if fieldFilter != "" && v.Name != fieldFilter {
			continue
		} else if fieldPatternsLike != nil && !fieldPatternsLike.DoMatch(v.Name) {
			continue
		}
		if infoschema.SysVarHiddenForSem(e.ctx, v.Name) {
			continue
		}
		value, err = sessionVars.GetSessionOrGlobalSystemVar(context.Background(), v.Name)
		if err != nil {
			return errors.Trace(err)
		}
		e.appendRow([]interface{}{v.Name, value})
	}
	return nil
}

func (e *ShowExec) fetchShowStatus() error {
	sessionVars := e.ctx.GetSessionVars()
	statusVars, err := variable.GetStatusVars(sessionVars)
	if err != nil {
		return errors.Trace(err)
	}
	checker := privilege.GetPrivilegeManager(e.ctx)
	for status, v := range statusVars {
		if e.GlobalScope && v.Scope == variable.ScopeSession {
			continue
		}
		// Skip invisible status vars if permission fails.
		if sem.IsEnabled() && sem.IsInvisibleStatusVar(status) {
			if checker == nil || !checker.RequestDynamicVerification(sessionVars.ActiveRoles, "RESTRICTED_STATUS_ADMIN", false) {
				continue
			}
		}
		switch v.Value.(type) {
		case []interface{}, nil:
			v.Value = fmt.Sprintf("%v", v.Value)
		}
		value, err := types.ToString(v.Value)
		if err != nil {
			return errors.Trace(err)
		}
		e.appendRow([]interface{}{status, value})
	}
	return nil
}

func getDefaultCollate(charsetName string) string {
	ch, err := charset.GetCharsetInfo(charsetName)
	if err != nil {
		// The charset is invalid, return server default.
		return mysql.DefaultCollationName
	}
	return ch.DefaultCollation
}

// ConstructResultOfShowCreateTable constructs the result for show create table.
func ConstructResultOfShowCreateTable(ctx sessionctx.Context, tableInfo *model.TableInfo, allocators autoid.Allocators, buf *bytes.Buffer) (err error) {
	if tableInfo.IsView() {
		fetchShowCreateTable4View(ctx, tableInfo, buf)
		return nil
	}
	if tableInfo.IsSequence() {
		ConstructResultOfShowCreateSequence(ctx, tableInfo, buf)
		return nil
	}

	tblCharset := tableInfo.Charset
	if len(tblCharset) == 0 {
		tblCharset = mysql.DefaultCharset
	}
	tblCollate := tableInfo.Collate
	// Set default collate if collate is not specified.
	if len(tblCollate) == 0 {
		tblCollate = getDefaultCollate(tblCharset)
	}

	sqlMode := ctx.GetSessionVars().SQLMode
	tableName := stringutil.Escape(tableInfo.Name.O, sqlMode)
	switch tableInfo.TempTableType {
	case model.TempTableGlobal:
		fmt.Fprintf(buf, "CREATE GLOBAL TEMPORARY TABLE %s (\n", tableName)
	case model.TempTableLocal:
		fmt.Fprintf(buf, "CREATE TEMPORARY TABLE %s (\n", tableName)
	default:
		fmt.Fprintf(buf, "CREATE TABLE %s (\n", tableName)
	}
	var pkCol *model.ColumnInfo
	var hasAutoIncID bool
	needAddComma := false
	for i, col := range tableInfo.Cols() {
		if col.Hidden {
			continue
		}
		if needAddComma {
			buf.WriteString(",\n")
		}
		fmt.Fprintf(buf, "  %s %s", stringutil.Escape(col.Name.O, sqlMode), col.GetTypeDesc())
		if field_types.HasCharset(&col.FieldType) {
			if col.GetCharset() != tblCharset {
				fmt.Fprintf(buf, " CHARACTER SET %s", col.GetCharset())
			}
			if col.GetCollate() != tblCollate {
				fmt.Fprintf(buf, " COLLATE %s", col.GetCollate())
			} else {
				defcol, err := charset.GetDefaultCollation(col.GetCharset())
				if err == nil && defcol != col.GetCollate() {
					fmt.Fprintf(buf, " COLLATE %s", col.GetCollate())
				}
			}
		}
		if col.IsGenerated() {
			// It's a generated column.
			fmt.Fprintf(buf, " GENERATED ALWAYS AS (%s)", col.GeneratedExprString)
			if col.GeneratedStored {
				buf.WriteString(" STORED")
			} else {
				buf.WriteString(" VIRTUAL")
			}
		}
		if mysql.HasAutoIncrementFlag(col.GetFlag()) {
			hasAutoIncID = true
			buf.WriteString(" NOT NULL AUTO_INCREMENT")
		} else {
			if mysql.HasNotNullFlag(col.GetFlag()) {
				buf.WriteString(" NOT NULL")
			}
			// default values are not shown for generated columns in MySQL
			if !mysql.HasNoDefaultValueFlag(col.GetFlag()) && !col.IsGenerated() {
				defaultValue := col.GetDefaultValue()
				switch defaultValue {
				case nil:
					if !mysql.HasNotNullFlag(col.GetFlag()) {
						if col.GetType() == mysql.TypeTimestamp {
							buf.WriteString(" NULL")
						}
						buf.WriteString(" DEFAULT NULL")
					}
				case "CURRENT_TIMESTAMP":
					buf.WriteString(" DEFAULT CURRENT_TIMESTAMP")
					if col.GetDecimal() > 0 {
						buf.WriteString(fmt.Sprintf("(%d)", col.GetDecimal()))
					}
				default:
					defaultValStr := fmt.Sprintf("%v", defaultValue)
					// If column is timestamp, and default value is not current_timestamp, should convert the default value to the current session time zone.
					if col.GetType() == mysql.TypeTimestamp && defaultValStr != types.ZeroDatetimeStr {
						timeValue, err := table.GetColDefaultValue(ctx, col)
						if err != nil {
							return errors.Trace(err)
						}
						defaultValStr = timeValue.GetMysqlTime().String()
					}

					if col.DefaultIsExpr {
						fmt.Fprintf(buf, " DEFAULT %s", format.OutputFormat(defaultValStr))
					} else {
						if col.GetType() == mysql.TypeBit {
							defaultValBinaryLiteral := types.BinaryLiteral(defaultValStr)
							fmt.Fprintf(buf, " DEFAULT %s", defaultValBinaryLiteral.ToBitLiteralString(true))
						} else {
							fmt.Fprintf(buf, " DEFAULT '%s'", format.OutputFormat(defaultValStr))
						}
					}
				}
			}
			if mysql.HasOnUpdateNowFlag(col.GetFlag()) {
				buf.WriteString(" ON UPDATE CURRENT_TIMESTAMP")
				buf.WriteString(table.OptionalFsp(&col.FieldType))
			}
		}
		if ddl.IsAutoRandomColumnID(tableInfo, col.ID) {
			s, r := tableInfo.AutoRandomBits, tableInfo.AutoRandomRangeBits
			if r == 0 || r == autoid.AutoRandomRangeBitsDefault {
				buf.WriteString(fmt.Sprintf(" /*T![auto_rand] AUTO_RANDOM(%d) */", s))
			} else {
				buf.WriteString(fmt.Sprintf(" /*T![auto_rand] AUTO_RANDOM(%d, %d) */", s, r))
			}
		}
		if len(col.Comment) > 0 {
			buf.WriteString(fmt.Sprintf(" COMMENT '%s'", format.OutputFormat(col.Comment)))
		}
		if i != len(tableInfo.Cols())-1 {
			needAddComma = true
		}
		if tableInfo.PKIsHandle && mysql.HasPriKeyFlag(col.GetFlag()) {
			pkCol = col
		}
	}

	if pkCol != nil {
		// If PKIsHandle, pk info is not in tb.Indices(). We should handle it here.
		buf.WriteString(",\n")
		fmt.Fprintf(buf, "  PRIMARY KEY (%s)", stringutil.Escape(pkCol.Name.O, sqlMode))
		buf.WriteString(" /*T![clustered_index] CLUSTERED */")
	}

	publicIndices := make([]*model.IndexInfo, 0, len(tableInfo.Indices))
	for _, idx := range tableInfo.Indices {
		if idx.State == model.StatePublic {
			publicIndices = append(publicIndices, idx)
		}
	}
	if len(publicIndices) > 0 {
		buf.WriteString(",\n")
	}

	for i, idxInfo := range publicIndices {
		if idxInfo.Primary {
			buf.WriteString("  PRIMARY KEY ")
		} else if idxInfo.Unique {
			fmt.Fprintf(buf, "  UNIQUE KEY %s ", stringutil.Escape(idxInfo.Name.O, sqlMode))
		} else {
			fmt.Fprintf(buf, "  KEY %s ", stringutil.Escape(idxInfo.Name.O, sqlMode))
		}

		cols := make([]string, 0, len(idxInfo.Columns))
		var colInfo string
		for _, c := range idxInfo.Columns {
			if tableInfo.Columns[c.Offset].Hidden {
				colInfo = fmt.Sprintf("(%s)", tableInfo.Columns[c.Offset].GeneratedExprString)
			} else {
				colInfo = stringutil.Escape(c.Name.O, sqlMode)
				if c.Length != types.UnspecifiedLength {
					colInfo = fmt.Sprintf("%s(%s)", colInfo, strconv.Itoa(c.Length))
				}
			}
			cols = append(cols, colInfo)
		}
		fmt.Fprintf(buf, "(%s)", strings.Join(cols, ","))
		if idxInfo.Invisible {
			fmt.Fprintf(buf, ` /*!80000 INVISIBLE */`)
		}
		if idxInfo.Comment != "" {
			fmt.Fprintf(buf, ` COMMENT '%s'`, format.OutputFormat(idxInfo.Comment))
		}
		if idxInfo.Primary {
			if tableInfo.HasClusteredIndex() {
				buf.WriteString(" /*T![clustered_index] CLUSTERED */")
			} else {
				buf.WriteString(" /*T![clustered_index] NONCLUSTERED */")
			}
		}
		if i != len(publicIndices)-1 {
			buf.WriteString(",\n")
		}
	}

	// Foreign Keys are supported by data dictionary even though
	// they are not enforced by DDL. This is still helpful to applications.
	for _, fk := range tableInfo.ForeignKeys {
		buf.WriteString(fmt.Sprintf(",\n  CONSTRAINT %s FOREIGN KEY ", stringutil.Escape(fk.Name.O, sqlMode)))
		colNames := make([]string, 0, len(fk.Cols))
		for _, col := range fk.Cols {
			colNames = append(colNames, stringutil.Escape(col.O, sqlMode))
		}
		buf.WriteString(fmt.Sprintf("(%s)", strings.Join(colNames, ",")))
		if fk.RefSchema.L != "" {
			buf.WriteString(fmt.Sprintf(" REFERENCES %s.%s ", stringutil.Escape(fk.RefSchema.O, sqlMode), stringutil.Escape(fk.RefTable.O, sqlMode)))
		} else {
			buf.WriteString(fmt.Sprintf(" REFERENCES %s ", stringutil.Escape(fk.RefTable.O, sqlMode)))
		}
		refColNames := make([]string, 0, len(fk.Cols))
		for _, refCol := range fk.RefCols {
			refColNames = append(refColNames, stringutil.Escape(refCol.O, sqlMode))
		}
		buf.WriteString(fmt.Sprintf("(%s)", strings.Join(refColNames, ",")))
		if model.ReferOptionType(fk.OnDelete) != 0 {
			buf.WriteString(fmt.Sprintf(" ON DELETE %s", model.ReferOptionType(fk.OnDelete).String()))
		}
		if model.ReferOptionType(fk.OnUpdate) != 0 {
			buf.WriteString(fmt.Sprintf(" ON UPDATE %s", model.ReferOptionType(fk.OnUpdate).String()))
		}
		if fk.Version < model.FKVersion1 {
			buf.WriteString(" /* FOREIGN KEY INVALID */")
		}
	}

	buf.WriteString("\n")

	buf.WriteString(") ENGINE=InnoDB")
	// We need to explicitly set the default charset and collation
	// to make it work on MySQL server which has default collate utf8_general_ci.
	if len(tblCollate) == 0 || tblCollate == "binary" {
		// If we can not find default collate for the given charset,
		// or the collate is 'binary'(MySQL-5.7 compatibility, see #15633 for details),
		// do not show the collate part.
		fmt.Fprintf(buf, " DEFAULT CHARSET=%s", tblCharset)
	} else {
		fmt.Fprintf(buf, " DEFAULT CHARSET=%s COLLATE=%s", tblCharset, tblCollate)
	}

	// Displayed if the compression typed is set.
	if len(tableInfo.Compression) != 0 {
		fmt.Fprintf(buf, " COMPRESSION='%s'", tableInfo.Compression)
	}

	incrementAllocator := allocators.Get(autoid.RowIDAllocType)
	if hasAutoIncID && incrementAllocator != nil {
		autoIncID, err := incrementAllocator.NextGlobalAutoID()
		if err != nil {
			return errors.Trace(err)
		}

		// It's compatible with MySQL.
		if autoIncID > 1 {
			fmt.Fprintf(buf, " AUTO_INCREMENT=%d", autoIncID)
		}
	}

	if tableInfo.AutoIdCache != 0 {
		fmt.Fprintf(buf, " /*T![auto_id_cache] AUTO_ID_CACHE=%d */", tableInfo.AutoIdCache)
	}

	randomAllocator := allocators.Get(autoid.AutoRandomType)
	if randomAllocator != nil {
		autoRandID, err := randomAllocator.NextGlobalAutoID()
		if err != nil {
			return errors.Trace(err)
		}

		if autoRandID > 1 {
			fmt.Fprintf(buf, " /*T![auto_rand_base] AUTO_RANDOM_BASE=%d */", autoRandID)
		}
	}

	if tableInfo.ShardRowIDBits > 0 {
		fmt.Fprintf(buf, " /*T! SHARD_ROW_ID_BITS=%d ", tableInfo.ShardRowIDBits)
		if tableInfo.PreSplitRegions > 0 {
			fmt.Fprintf(buf, "PRE_SPLIT_REGIONS=%d ", tableInfo.PreSplitRegions)
		}
		buf.WriteString("*/")
	}

	if len(tableInfo.Comment) > 0 {
		fmt.Fprintf(buf, " COMMENT='%s'", format.OutputFormat(tableInfo.Comment))
	}

	if tableInfo.TempTableType == model.TempTableGlobal {
		fmt.Fprintf(buf, " ON COMMIT DELETE ROWS")
	}

	if tableInfo.PlacementPolicyRef != nil {
		fmt.Fprintf(buf, " /*T![placement] PLACEMENT POLICY=%s */", stringutil.Escape(tableInfo.PlacementPolicyRef.Name.String(), sqlMode))
	}

	if tableInfo.TableCacheStatusType == model.TableCacheStatusEnable {
		// This is not meant to be understand by other components, so it's not written as /*T![cached] */
		// For all external components, cached table is just a normal table.
		fmt.Fprintf(buf, " /* CACHED ON */")
	}

	// add partition info here.
	ddl.AppendPartitionInfo(tableInfo.Partition, buf, sqlMode)

	if tableInfo.TTLInfo != nil {
		restoreFlags := parserformat.RestoreStringSingleQuotes | parserformat.RestoreNameBackQuotes
		restoreCtx := parserformat.NewRestoreCtx(restoreFlags, buf)

		columnName := ast.ColumnName{Name: tableInfo.TTLInfo.ColumnName}
		timeUnit := ast.TimeUnitExpr{Unit: ast.TimeUnitType(tableInfo.TTLInfo.IntervalTimeUnit)}

		restoreCtx.WriteKeyWord(" TTL ")
		restoreCtx.WritePlain("= ")
		restoreCtx.WriteName(columnName.String())
		restoreCtx.WritePlainf(" + INTERVAL %s ", tableInfo.TTLInfo.IntervalExprStr)
		err = timeUnit.Restore(restoreCtx)
		if err != nil {
			return err
		}
		if tableInfo.TTLInfo.Enable {
			fmt.Fprintf(buf, " TTL_ENABLE = 'ON'")
		} else {
			fmt.Fprintf(buf, " TTL_ENABLE = 'OFF'")
		}
	}
	return nil
}

// ConstructResultOfShowCreateSequence constructs the result for show create sequence.
func ConstructResultOfShowCreateSequence(ctx sessionctx.Context, tableInfo *model.TableInfo, buf *bytes.Buffer) {
	sqlMode := ctx.GetSessionVars().SQLMode
	fmt.Fprintf(buf, "CREATE SEQUENCE %s ", stringutil.Escape(tableInfo.Name.O, sqlMode))
	sequenceInfo := tableInfo.Sequence
	fmt.Fprintf(buf, "start with %d ", sequenceInfo.Start)
	fmt.Fprintf(buf, "minvalue %d ", sequenceInfo.MinValue)
	fmt.Fprintf(buf, "maxvalue %d ", sequenceInfo.MaxValue)
	fmt.Fprintf(buf, "increment by %d ", sequenceInfo.Increment)
	if sequenceInfo.Cache {
		fmt.Fprintf(buf, "cache %d ", sequenceInfo.CacheValue)
	} else {
		buf.WriteString("nocache ")
	}
	if sequenceInfo.Cycle {
		buf.WriteString("cycle ")
	} else {
		buf.WriteString("nocycle ")
	}
	buf.WriteString("ENGINE=InnoDB")
	if len(sequenceInfo.Comment) > 0 {
		fmt.Fprintf(buf, " COMMENT='%s'", format.OutputFormat(sequenceInfo.Comment))
	}
}

func (e *ShowExec) fetchShowCreateSequence() error {
	tbl, err := e.getTable()
	if err != nil {
		return errors.Trace(err)
	}
	tableInfo := tbl.Meta()
	if !tableInfo.IsSequence() {
		return ErrWrongObject.GenWithStackByArgs(e.DBName.O, tableInfo.Name.O, "SEQUENCE")
	}
	var buf bytes.Buffer
	ConstructResultOfShowCreateSequence(e.ctx, tableInfo, &buf)
	e.appendRow([]interface{}{tableInfo.Name.O, buf.String()})
	return nil
}

// TestShowClusterConfigKey is the key used to store TestShowClusterConfigFunc.
var TestShowClusterConfigKey stringutil.StringerStr = "TestShowClusterConfigKey"

// TestShowClusterConfigFunc is used to test 'show config ...'.
type TestShowClusterConfigFunc func() ([][]types.Datum, error)

func (e *ShowExec) fetchShowClusterConfigs(ctx context.Context) error {
	emptySet := set.NewStringSet()
	var confItems [][]types.Datum
	var err error
	if f := e.ctx.Value(TestShowClusterConfigKey); f != nil {
		confItems, err = f.(TestShowClusterConfigFunc)()
	} else {
		confItems, err = fetchClusterConfig(e.ctx, emptySet, emptySet)
	}
	if err != nil {
		return err
	}
	for _, items := range confItems {
		row := make([]interface{}, 0, 4)
		for _, item := range items {
			row = append(row, item.GetString())
		}
		e.appendRow(row)
	}
	return nil
}

func (e *ShowExec) fetchShowCreateTable() error {
	tb, err := e.getTable()
	if err != nil {
		return errors.Trace(err)
	}

	tableInfo := tb.Meta()
	var buf bytes.Buffer
	// TODO: let the result more like MySQL.
	if err = ConstructResultOfShowCreateTable(e.ctx, tableInfo, tb.Allocators(e.ctx), &buf); err != nil {
		return err
	}
	if tableInfo.IsView() {
		e.appendRow([]interface{}{tableInfo.Name.O, buf.String(), tableInfo.Charset, tableInfo.Collate})
		return nil
	}

	e.appendRow([]interface{}{tableInfo.Name.O, buf.String()})
	return nil
}

func (e *ShowExec) fetchShowCreateView() error {
	db, ok := e.is.SchemaByName(e.DBName)
	if !ok {
		return infoschema.ErrDatabaseNotExists.GenWithStackByArgs(e.DBName.O)
	}

	tb, err := e.getTable()
	if err != nil {
		return errors.Trace(err)
	}

	if !tb.Meta().IsView() {
		return ErrWrongObject.GenWithStackByArgs(db.Name.O, tb.Meta().Name.O, "VIEW")
	}

	var buf bytes.Buffer
	fetchShowCreateTable4View(e.ctx, tb.Meta(), &buf)
	e.appendRow([]interface{}{tb.Meta().Name.O, buf.String(), tb.Meta().Charset, tb.Meta().Collate})
	return nil
}

func fetchShowCreateTable4View(ctx sessionctx.Context, tb *model.TableInfo, buf *bytes.Buffer) {
	sqlMode := ctx.GetSessionVars().SQLMode
	fmt.Fprintf(buf, "CREATE ALGORITHM=%s ", tb.View.Algorithm.String())
	if tb.View.Definer.AuthUsername == "" || tb.View.Definer.AuthHostname == "" {
		fmt.Fprintf(buf, "DEFINER=%s@%s ", stringutil.Escape(tb.View.Definer.Username, sqlMode), stringutil.Escape(tb.View.Definer.Hostname, sqlMode))
	} else {
		fmt.Fprintf(buf, "DEFINER=%s@%s ", stringutil.Escape(tb.View.Definer.AuthUsername, sqlMode), stringutil.Escape(tb.View.Definer.AuthHostname, sqlMode))
	}
	fmt.Fprintf(buf, "SQL SECURITY %s ", tb.View.Security.String())
	fmt.Fprintf(buf, "VIEW %s (", stringutil.Escape(tb.Name.O, sqlMode))
	for i, col := range tb.Columns {
		fmt.Fprintf(buf, "%s", stringutil.Escape(col.Name.O, sqlMode))
		if i < len(tb.Columns)-1 {
			fmt.Fprintf(buf, ", ")
		}
	}
	fmt.Fprintf(buf, ") AS %s", tb.View.SelectStmt)
}

// ConstructResultOfShowCreateDatabase constructs the result for show create database.
func ConstructResultOfShowCreateDatabase(ctx sessionctx.Context, dbInfo *model.DBInfo, ifNotExists bool, buf *bytes.Buffer) (err error) {
	sqlMode := ctx.GetSessionVars().SQLMode
	var ifNotExistsStr string
	if ifNotExists {
		ifNotExistsStr = "IF NOT EXISTS "
	}
	fmt.Fprintf(buf, "CREATE DATABASE %s%s", ifNotExistsStr, stringutil.Escape(dbInfo.Name.O, sqlMode))
	if dbInfo.Charset != "" {
		fmt.Fprintf(buf, " /*!40100 DEFAULT CHARACTER SET %s ", dbInfo.Charset)
		defaultCollate, err := charset.GetDefaultCollation(dbInfo.Charset)
		if err != nil {
			return errors.Trace(err)
		}
		if dbInfo.Collate != "" && dbInfo.Collate != defaultCollate {
			fmt.Fprintf(buf, "COLLATE %s ", dbInfo.Collate)
		}
		fmt.Fprint(buf, "*/")
	} else if dbInfo.Collate != "" {
		collInfo, err := collate.GetCollationByName(dbInfo.Collate)
		if err != nil {
			return errors.Trace(err)
		}
		fmt.Fprintf(buf, " /*!40100 DEFAULT CHARACTER SET %s ", collInfo.CharsetName)
		if !collInfo.IsDefault {
			fmt.Fprintf(buf, "COLLATE %s ", dbInfo.Collate)
		}
		fmt.Fprint(buf, "*/")
	}
	// MySQL 5.7 always show the charset info but TiDB may ignore it, which makes a slight difference. We keep this
	// behavior unchanged because it is trivial enough.
	if dbInfo.PlacementPolicyRef != nil {
		// add placement ref info here
		fmt.Fprintf(buf, " /*T![placement] PLACEMENT POLICY=%s */", stringutil.Escape(dbInfo.PlacementPolicyRef.Name.O, sqlMode))
	}
	return nil
}

// ConstructResultOfShowCreatePlacementPolicy constructs the result for show create placement policy.
func ConstructResultOfShowCreatePlacementPolicy(policyInfo *model.PolicyInfo) string {
	return fmt.Sprintf("CREATE PLACEMENT POLICY `%s` %s", policyInfo.Name.O, policyInfo.PlacementSettings.String())
}

// fetchShowCreateDatabase composes show create database result.
func (e *ShowExec) fetchShowCreateDatabase() error {
	checker := privilege.GetPrivilegeManager(e.ctx)
	if checker != nil && e.ctx.GetSessionVars().User != nil {
		if !checker.DBIsVisible(e.ctx.GetSessionVars().ActiveRoles, e.DBName.String()) {
			return e.dbAccessDenied()
		}
	}
	dbInfo, ok := e.is.SchemaByName(e.DBName)
	if !ok {
		return infoschema.ErrDatabaseNotExists.GenWithStackByArgs(e.DBName.O)
	}

	var buf bytes.Buffer
	err := ConstructResultOfShowCreateDatabase(e.ctx, dbInfo, e.IfNotExists, &buf)
	if err != nil {
		return err
	}
	e.appendRow([]interface{}{dbInfo.Name.O, buf.String()})
	return nil
}

// fetchShowCreatePlacementPolicy composes show create policy result.
func (e *ShowExec) fetchShowCreatePlacementPolicy() error {
	policy, found := e.is.PolicyByName(e.DBName)
	if !found {
		return infoschema.ErrPlacementPolicyNotExists.GenWithStackByArgs(e.DBName.O)
	}
	showCreate := ConstructResultOfShowCreatePlacementPolicy(policy)
	e.appendRow([]interface{}{e.DBName.O, showCreate})
	return nil
}

func (e *ShowExec) fetchShowCollation() error {
	var (
		fieldPatternsLike collate.WildcardPattern
		fieldFilter       string
	)
	if e.Extractor != nil {
		fieldPatternsLike = e.Extractor.FieldPatternLike()
		fieldFilter = e.Extractor.Field()
	}

	collations := collate.GetSupportedCollations()
	for _, v := range collations {
		isDefault := ""
		if v.IsDefault {
			isDefault = "Yes"
		}
		if fieldFilter != "" && strings.ToLower(v.Name) != fieldFilter {
			continue
		} else if fieldPatternsLike != nil && !fieldPatternsLike.DoMatch(v.Name) {
			continue
		}
		e.appendRow([]interface{}{
			v.Name,
			v.CharsetName,
			v.ID,
			isDefault,
			"Yes",
			1,
		})
	}
	return nil
}

// fetchShowCreateUser composes 'show create user' result.
func (e *ShowExec) fetchShowCreateUser(ctx context.Context) error {
	checker := privilege.GetPrivilegeManager(e.ctx)
	if checker == nil {
		return errors.New("miss privilege checker")
	}
	ctx = kv.WithInternalSourceType(ctx, kv.InternalTxnPrivilege)

	userName, hostName := e.User.Username, e.User.Hostname
	sessVars := e.ctx.GetSessionVars()
	if e.User.CurrentUser {
		userName = sessVars.User.AuthUsername
		hostName = sessVars.User.AuthHostname
	} else {
		// Show create user requires the SELECT privilege on mysql.user.
		// Ref https://dev.mysql.com/doc/refman/5.7/en/show-create-user.html
		activeRoles := sessVars.ActiveRoles
		if !checker.RequestVerification(activeRoles, mysql.SystemDB, mysql.UserTable, "", mysql.SelectPriv) {
			return e.tableAccessDenied("SELECT", mysql.UserTable)
		}
	}

	exec := e.ctx.(sqlexec.RestrictedSQLExecutor)

	rows, _, err := exec.ExecRestrictedSQL(ctx, nil, `SELECT plugin, Account_locked, JSON_UNQUOTE(JSON_EXTRACT(user_attributes, '$.metadata')), Token_issuer,
<<<<<<< HEAD
	Password_reuse_history, Password_reuse_time,
        JSON_UNQUOTE(JSON_EXTRACT(user_attributes, '$.Password_locking.failed_login_attempts')), JSON_UNQUOTE(JSON_EXTRACT(user_attributes, '$.Password_locking.password_lock_time_days'))
=======
        Password_reuse_history, Password_reuse_time, JSON_UNQUOTE(JSON_EXTRACT(user_attributes, '$.Password_locking.failed_login_attempts')),
        JSON_UNQUOTE(JSON_EXTRACT(user_attributes, '$.Password_locking.password_lock_time_days'))
>>>>>>> f3bab000
		FROM %n.%n WHERE User=%? AND Host=%?`,
		mysql.SystemDB, mysql.UserTable, userName, strings.ToLower(hostName))
	if err != nil {
		return errors.Trace(err)
	}

	if len(rows) == 0 {
		// FIXME: the error returned is not escaped safely
		return ErrCannotUser.GenWithStackByArgs("SHOW CREATE USER",
			fmt.Sprintf("'%s'@'%s'", e.User.Username, e.User.Hostname))
	}

	authplugin := mysql.AuthNativePassword
	if len(rows) == 1 && rows[0].GetString(0) != "" {
		authplugin = rows[0].GetString(0)
	}

	accountLockedRaw := rows[0].GetString(1)
	accountLocked := "LOCK"
	if accountLockedRaw[len(accountLockedRaw)-1:] == "N" {
		accountLocked = "UNLOCK"
	}

	userAttributes := rows[0].GetString(2)
	if len(userAttributes) > 0 {
		userAttributes = " ATTRIBUTE " + userAttributes
	}

	tokenIssuer := rows[0].GetString(3)
	if len(tokenIssuer) > 0 {
		tokenIssuer = " token_issuer " + tokenIssuer
	}

	var passwordHistory string
	if rows[0].IsNull(4) {
		passwordHistory = "DEFALUT"
	} else {
		passwordHistory = strconv.FormatUint(rows[0].GetUint64(4), 10)
	}

	var passwordReuseInterval string
	if rows[0].IsNull(5) {
		passwordReuseInterval = "DEFALUT"
	} else {
		passwordReuseInterval = strconv.FormatUint(rows[0].GetUint64(5), 10) + " DAY"
	}

	failedLoginAttempts := rows[0].GetString(6)
	if len(failedLoginAttempts) > 0 {
		failedLoginAttempts = " FAILED_LOGIN_ATTEMPTS " + failedLoginAttempts
	}

	passwordLockTimeDays := rows[0].GetString(7)
	if len(passwordLockTimeDays) > 0 {
		if passwordLockTimeDays == "-1" {
			passwordLockTimeDays = " PASSWORD_LOCK_TIME UNBOUNDED"
		} else {
			passwordLockTimeDays = " PASSWORD_LOCK_TIME " + passwordLockTimeDays
		}
	}
<<<<<<< HEAD
=======

>>>>>>> f3bab000
	rows, _, err = exec.ExecRestrictedSQL(ctx, nil, `SELECT Priv FROM %n.%n WHERE User=%? AND Host=%?`, mysql.SystemDB, mysql.GlobalPrivTable, userName, hostName)
	if err != nil {
		return errors.Trace(err)
	}

	require := "NONE"
	if len(rows) == 1 {
		privData := rows[0].GetString(0)
		var privValue privileges.GlobalPrivValue
		err = gjson.Unmarshal(hack.Slice(privData), &privValue)
		if err != nil {
			return errors.Trace(err)
		}
		require = privValue.RequireStr()
	}

	authData := checker.GetEncodedPassword(e.User.Username, e.User.Hostname)
	authStr := ""
	if !(authplugin == mysql.AuthSocket && authData == "") {
		authStr = fmt.Sprintf(" AS '%s'", authData)
	}

	// FIXME: the returned string is not escaped safely
<<<<<<< HEAD

=======
>>>>>>> f3bab000
	showStr := fmt.Sprintf("CREATE USER '%s'@'%s' IDENTIFIED WITH '%s'%s REQUIRE %s%s PASSWORD EXPIRE DEFAULT ACCOUNT %s%s PASSWORD HISTORY %s PASSWORD REUSE INTERVAL %s%s%s",
		e.User.Username, e.User.Hostname, authplugin, authStr, require, tokenIssuer, accountLocked, userAttributes, passwordHistory, passwordReuseInterval, failedLoginAttempts, passwordLockTimeDays)
	e.appendRow([]interface{}{showStr})
	return nil
}

func (e *ShowExec) fetchShowGrants() error {
	vars := e.ctx.GetSessionVars()
	checker := privilege.GetPrivilegeManager(e.ctx)
	if checker == nil {
		return errors.New("miss privilege checker")
	}
	if e.User == nil || e.User.CurrentUser {
		// The input is a "SHOW GRANTS" statement with no users *or* SHOW GRANTS FOR CURRENT_USER()
		// In these cases we include the active roles for showing privileges.
		e.User = &auth.UserIdentity{Username: vars.User.AuthUsername, Hostname: vars.User.AuthHostname}
		if len(e.Roles) == 0 {
			e.Roles = vars.ActiveRoles
		}
	} else {
		userName := vars.User.AuthUsername
		hostName := vars.User.AuthHostname
		// Show grant user requires the SELECT privilege on mysql schema.
		// Ref https://dev.mysql.com/doc/refman/8.0/en/show-grants.html
		if userName != e.User.Username || hostName != e.User.Hostname {
			if !checker.RequestVerification(vars.ActiveRoles, mysql.SystemDB, "", "", mysql.SelectPriv) {
				return ErrDBaccessDenied.GenWithStackByArgs(userName, hostName, mysql.SystemDB)
			}
		}
	}
	// This is for the syntax SHOW GRANTS FOR x USING role
	for _, r := range e.Roles {
		if r.Hostname == "" {
			r.Hostname = "%"
		}
		if !checker.FindEdge(e.ctx, r, e.User) {
			return ErrRoleNotGranted.GenWithStackByArgs(r.String(), e.User.String())
		}
	}
	gs, err := checker.ShowGrants(e.ctx, e.User, e.Roles)
	if err != nil {
		return errors.Trace(err)
	}
	for _, g := range gs {
		e.appendRow([]interface{}{g})
	}
	return nil
}

func (e *ShowExec) fetchShowPrivileges() error {
	e.appendRow([]interface{}{"Alter", "Tables", "To alter the table"})
	e.appendRow([]interface{}{"Alter routine", "Functions,Procedures", "To alter or drop stored functions/procedures"})
	e.appendRow([]interface{}{"Create", "Databases,Tables,Indexes", "To create new databases and tables"})
	e.appendRow([]interface{}{"Create routine", "Databases", "To use CREATE FUNCTION/PROCEDURE"})
	e.appendRow([]interface{}{"Create temporary tables", "Databases", "To use CREATE TEMPORARY TABLE"})
	e.appendRow([]interface{}{"Create view", "Tables", "To create new views"})
	e.appendRow([]interface{}{"Create user", "Server Admin", "To create new users"})
	e.appendRow([]interface{}{"Delete", "Tables", "To delete existing rows"})
	e.appendRow([]interface{}{"Drop", "Databases,Tables", "To drop databases, tables, and views"})
	e.appendRow([]interface{}{"Event", "Server Admin", "To create, alter, drop and execute events"})
	e.appendRow([]interface{}{"Execute", "Functions,Procedures", "To execute stored routines"})
	e.appendRow([]interface{}{"File", "File access on server", "To read and write files on the server"})
	e.appendRow([]interface{}{"Grant option", "Databases,Tables,Functions,Procedures", "To give to other users those privileges you possess"})
	e.appendRow([]interface{}{"Index", "Tables", "To create or drop indexes"})
	e.appendRow([]interface{}{"Insert", "Tables", "To insert data into tables"})
	e.appendRow([]interface{}{"Lock tables", "Databases", "To use LOCK TABLES (together with SELECT privilege)"})
	e.appendRow([]interface{}{"Process", "Server Admin", "To view the plain text of currently executing queries"})
	e.appendRow([]interface{}{"Proxy", "Server Admin", "To make proxy user possible"})
	e.appendRow([]interface{}{"References", "Databases,Tables", "To have references on tables"})
	e.appendRow([]interface{}{"Reload", "Server Admin", "To reload or refresh tables, logs and privileges"})
	e.appendRow([]interface{}{"Replication client", "Server Admin", "To ask where the slave or master servers are"})
	e.appendRow([]interface{}{"Replication slave", "Server Admin", "To read binary log events from the master"})
	e.appendRow([]interface{}{"Select", "Tables", "To retrieve rows from table"})
	e.appendRow([]interface{}{"Show databases", "Server Admin", "To see all databases with SHOW DATABASES"})
	e.appendRow([]interface{}{"Show view", "Tables", "To see views with SHOW CREATE VIEW"})
	e.appendRow([]interface{}{"Shutdown", "Server Admin", "To shut down the server"})
	e.appendRow([]interface{}{"Super", "Server Admin", "To use KILL thread, SET GLOBAL, CHANGE MASTER, etc."})
	e.appendRow([]interface{}{"Trigger", "Tables", "To use triggers"})
	e.appendRow([]interface{}{"Create tablespace", "Server Admin", "To create/alter/drop tablespaces"})
	e.appendRow([]interface{}{"Update", "Tables", "To update existing rows"})
	e.appendRow([]interface{}{"Usage", "Server Admin", "No privileges - allow connect only"})

	for _, priv := range privileges.GetDynamicPrivileges() {
		e.appendRow([]interface{}{priv, "Server Admin", ""})
	}
	return nil
}

func (e *ShowExec) fetchShowTriggers() error {
	return nil
}

func (e *ShowExec) fetchShowProcedureStatus() error {
	return nil
}

func (e *ShowExec) fetchShowPlugins() error {
	tiPlugins := plugin.GetAll()
	for _, ps := range tiPlugins {
		for _, p := range ps {
			e.appendRow([]interface{}{p.Name, p.StateValue(), p.Kind.String(), p.Path, p.License, strconv.Itoa(int(p.Version))})
		}
	}
	return nil
}

func (e *ShowExec) fetchShowWarnings(errOnly bool) error {
	stmtCtx := e.ctx.GetSessionVars().StmtCtx
	if e.CountWarningsOrErrors {
		errCount, warnCount := stmtCtx.NumErrorWarnings()
		if errOnly {
			e.appendRow([]interface{}{int64(errCount)})
		} else {
			e.appendRow([]interface{}{int64(warnCount)})
		}
		return nil
	}
	for _, w := range stmtCtx.GetWarnings() {
		if errOnly && w.Level != stmtctx.WarnLevelError {
			continue
		}
		warn := errors.Cause(w.Err)
		switch x := warn.(type) {
		case *terror.Error:
			sqlErr := terror.ToSQLError(x)
			e.appendRow([]interface{}{w.Level, int64(sqlErr.Code), sqlErr.Message})
		default:
			e.appendRow([]interface{}{w.Level, int64(mysql.ErrUnknown), warn.Error()})
		}
	}
	return nil
}

// fetchShowPumpOrDrainerStatus gets status of all pumps or drainers and fill them into e.rows.
func (e *ShowExec) fetchShowPumpOrDrainerStatus(kind string) error {
	registry, err := createRegistry(config.GetGlobalConfig().Path)
	if err != nil {
		return errors.Trace(err)
	}

	nodes, _, err := registry.Nodes(context.Background(), node.NodePrefix[kind])
	if err != nil {
		return errors.Trace(err)
	}
	err = registry.Close()
	if err != nil {
		return errors.Trace(err)
	}

	for _, n := range nodes {
		if n.State == node.Offline {
			continue
		}
		e.appendRow([]interface{}{n.NodeID, n.Addr, n.State, n.MaxCommitTS, util.TSOToRoughTime(n.UpdateTS).Format(types.TimeFormat)})
	}

	return nil
}

// createRegistry returns an ectd registry
func createRegistry(urls string) (*node.EtcdRegistry, error) {
	ectdEndpoints, err := util.ParseHostPortAddr(urls)
	if err != nil {
		return nil, errors.Trace(err)
	}
	cli, err := etcd.NewClientFromCfg(ectdEndpoints, etcdDialTimeout, node.DefaultRootPath, nil)
	if err != nil {
		return nil, errors.Trace(err)
	}

	return node.NewEtcdRegistry(cli, etcdDialTimeout), nil
}

func (e *ShowExec) getTable() (table.Table, error) {
	if e.Table == nil {
		return nil, errors.New("table not found")
	}
	tb, ok := e.is.TableByID(e.Table.TableInfo.ID)
	if !ok {
		return nil, errors.Errorf("table %s not found", e.Table.Name)
	}
	return tb, nil
}

func (e *ShowExec) dbAccessDenied() error {
	user := e.ctx.GetSessionVars().User
	u := user.Username
	h := user.Hostname
	if len(user.AuthUsername) > 0 && len(user.AuthHostname) > 0 {
		u = user.AuthUsername
		h = user.AuthHostname
	}
	return ErrDBaccessDenied.GenWithStackByArgs(u, h, e.DBName)
}

func (e *ShowExec) tableAccessDenied(access string, table string) error {
	user := e.ctx.GetSessionVars().User
	u := user.Username
	h := user.Hostname
	if len(user.AuthUsername) > 0 && len(user.AuthHostname) > 0 {
		u = user.AuthUsername
		h = user.AuthHostname
	}
	return ErrTableaccessDenied.GenWithStackByArgs(access, u, h, table)
}

func (e *ShowExec) appendRow(row []interface{}) {
	for i, col := range row {
		switch x := col.(type) {
		case nil:
			e.result.AppendNull(i)
		case int:
			e.result.AppendInt64(i, int64(x))
		case int64:
			e.result.AppendInt64(i, x)
		case uint64:
			e.result.AppendUint64(i, x)
		case float64:
			e.result.AppendFloat64(i, x)
		case float32:
			e.result.AppendFloat32(i, x)
		case string:
			e.result.AppendString(i, x)
		case []byte:
			e.result.AppendBytes(i, x)
		case types.BinaryLiteral:
			e.result.AppendBytes(i, x)
		case *types.MyDecimal:
			e.result.AppendMyDecimal(i, x)
		case types.Time:
			e.result.AppendTime(i, x)
		case types.BinaryJSON:
			e.result.AppendJSON(i, x)
		case types.Duration:
			e.result.AppendDuration(i, x)
		case types.Enum:
			e.result.AppendEnum(i, x)
		case types.Set:
			e.result.AppendSet(i, x)
		default:
			e.result.AppendNull(i)
		}
	}
}

func (e *ShowExec) fetchShowTableRegions(ctx context.Context) error {
	store := e.ctx.GetStore()
	tikvStore, ok := store.(helper.Storage)
	if !ok {
		return nil
	}
	splitStore, ok := store.(kv.SplittableStore)
	if !ok {
		return nil
	}

	tb, err := e.getTable()
	if err != nil {
		return errors.Trace(err)
	}

	physicalIDs := []int64{}
	if pi := tb.Meta().GetPartitionInfo(); pi != nil {
		for _, name := range e.Table.PartitionNames {
			pid, err := tables.FindPartitionByName(tb.Meta(), name.L)
			if err != nil {
				return err
			}
			physicalIDs = append(physicalIDs, pid)
		}
		if len(physicalIDs) == 0 {
			for _, p := range pi.Definitions {
				physicalIDs = append(physicalIDs, p.ID)
			}
		}
	} else {
		if len(e.Table.PartitionNames) != 0 {
			return plannercore.ErrPartitionClauseOnNonpartitioned
		}
		physicalIDs = append(physicalIDs, tb.Meta().ID)
	}

	// Get table regions from from pd, not from regionCache, because the region cache maybe outdated.
	var regions []regionMeta
	if len(e.IndexName.L) != 0 {
		// show table * index * region
		indexInfo := tb.Meta().FindIndexByName(e.IndexName.L)
		if indexInfo == nil {
			return plannercore.ErrKeyDoesNotExist.GenWithStackByArgs(e.IndexName, tb.Meta().Name)
		}
		regions, err = getTableIndexRegions(indexInfo, physicalIDs, tikvStore, splitStore)
	} else {
		// show table * region
		regions, err = getTableRegions(tb, physicalIDs, tikvStore, splitStore)
	}
	if err != nil {
		return err
	}

	regionRowItem, err := e.fetchSchedulingInfo(ctx, regions, tb.Meta())
	if err != nil {
		return err
	}

	e.fillRegionsToChunk(regionRowItem)
	return nil
}

func (e *ShowExec) fetchSchedulingInfo(ctx context.Context, regions []regionMeta, tbInfo *model.TableInfo) ([]showTableRegionRowItem, error) {
	scheduleState := make(map[int64]infosync.PlacementScheduleState)
	schedulingConstraints := make(map[int64]*model.PlacementSettings)
	regionRowItem := make([]showTableRegionRowItem, 0)
	tblPlacement, err := e.getTablePlacement(tbInfo)
	if err != nil {
		return nil, err
	}

	if tbInfo.GetPartitionInfo() != nil {
		// partitioned table
		for _, part := range tbInfo.GetPartitionInfo().Definitions {
			_, err = fetchScheduleState(ctx, scheduleState, part.ID)
			if err != nil {
				return nil, err
			}
			placement, err := e.getPolicyPlacement(part.PlacementPolicyRef)
			if err != nil {
				return nil, err
			}
			if placement == nil {
				schedulingConstraints[part.ID] = tblPlacement
			} else {
				schedulingConstraints[part.ID] = placement
			}
		}
	} else {
		// un-partitioned table or index
		schedulingConstraints[tbInfo.ID] = tblPlacement
		_, err = fetchScheduleState(ctx, scheduleState, tbInfo.ID)
		if err != nil {
			return nil, err
		}
	}
	var constraintStr string
	var scheduleStateStr string
	for i := range regions {
		if constraint, ok := schedulingConstraints[regions[i].physicalID]; ok && constraint != nil {
			constraintStr = constraint.String()
			scheduleStateStr = scheduleState[regions[i].physicalID].String()
		} else {
			constraintStr = ""
			scheduleStateStr = ""
		}
		regionRowItem = append(regionRowItem, showTableRegionRowItem{
			regionMeta:            regions[i],
			schedulingConstraints: constraintStr,
			schedulingState:       scheduleStateStr,
		})
	}
	return regionRowItem, nil
}

func getTableRegions(tb table.Table, physicalIDs []int64, tikvStore helper.Storage, splitStore kv.SplittableStore) ([]regionMeta, error) {
	regions := make([]regionMeta, 0, len(physicalIDs))
	uniqueRegionMap := make(map[uint64]struct{})
	for _, id := range physicalIDs {
		rs, err := getPhysicalTableRegions(id, tb.Meta(), tikvStore, splitStore, uniqueRegionMap)
		if err != nil {
			return nil, err
		}
		regions = append(regions, rs...)
	}
	return regions, nil
}

func getTableIndexRegions(indexInfo *model.IndexInfo, physicalIDs []int64, tikvStore helper.Storage, splitStore kv.SplittableStore) ([]regionMeta, error) {
	regions := make([]regionMeta, 0, len(physicalIDs))
	uniqueRegionMap := make(map[uint64]struct{})
	for _, id := range physicalIDs {
		rs, err := getPhysicalIndexRegions(id, indexInfo, tikvStore, splitStore, uniqueRegionMap)
		if err != nil {
			return nil, err
		}
		regions = append(regions, rs...)
	}
	return regions, nil
}

func (e *ShowExec) fillRegionsToChunk(regions []showTableRegionRowItem) {
	for i := range regions {
		e.result.AppendUint64(0, regions[i].region.Id)
		e.result.AppendString(1, regions[i].start)
		e.result.AppendString(2, regions[i].end)
		e.result.AppendUint64(3, regions[i].leaderID)
		e.result.AppendUint64(4, regions[i].storeID)

		peers := ""
		for i, peer := range regions[i].region.Peers {
			if i > 0 {
				peers += ", "
			}
			peers += strconv.FormatUint(peer.Id, 10)
		}
		e.result.AppendString(5, peers)
		if regions[i].scattering {
			e.result.AppendInt64(6, 1)
		} else {
			e.result.AppendInt64(6, 0)
		}

		e.result.AppendUint64(7, regions[i].writtenBytes)
		e.result.AppendUint64(8, regions[i].readBytes)
		e.result.AppendInt64(9, regions[i].approximateSize)
		e.result.AppendInt64(10, regions[i].approximateKeys)
		e.result.AppendString(11, regions[i].schedulingConstraints)
		e.result.AppendString(12, regions[i].schedulingState)
	}
}

func (e *ShowExec) fetchShowBuiltins() error {
	for _, f := range expression.GetBuiltinList() {
		e.appendRow([]interface{}{f})
	}
	return nil
}

func (e *ShowExec) fetchShowSessionStates(ctx context.Context) error {
	sessionStates := &sessionstates.SessionStates{}
	err := e.ctx.EncodeSessionStates(ctx, e.ctx, sessionStates)
	if err != nil {
		return err
	}
	stateBytes, err := gjson.Marshal(sessionStates)
	if err != nil {
		return errors.Trace(err)
	}
	stateJSON := types.BinaryJSON{}
	if err = stateJSON.UnmarshalJSON(stateBytes); err != nil {
		return err
	}
	// session token
	var token *sessionstates.SessionToken
	// In testing, user may be nil.
	if user := e.ctx.GetSessionVars().User; user != nil {
		// The token may be leaked without secure transport, but the cloud can ensure security in some situations,
		// so we don't enforce secure connections.
		if token, err = sessionstates.CreateSessionToken(user.Username); err != nil {
			return err
		}
	}
	tokenBytes, err := gjson.Marshal(token)
	if err != nil {
		return errors.Trace(err)
	}
	tokenJSON := types.BinaryJSON{}
	if err = tokenJSON.UnmarshalJSON(tokenBytes); err != nil {
		return err
	}
	e.appendRow([]interface{}{stateJSON, tokenJSON})
	return nil
}

// tryFillViewColumnType fill the columns type info of a view.
// Because view's underlying table's column could change or recreate, so view's column type may change over time.
// To avoid this situation we need to generate a logical plan and extract current column types from Schema.
func tryFillViewColumnType(ctx context.Context, sctx sessionctx.Context, is infoschema.InfoSchema, dbName model.CIStr, tbl *model.TableInfo) error {
	if !tbl.IsView() {
		return nil
	}
	ctx = kv.WithInternalSourceType(context.Background(), kv.InternalTxnOthers)
	// We need to run the build plan process in another session because there may be
	// multiple goroutines running at the same time while session is not goroutine-safe.
	// Take joining system table as an example, `fetchBuildSideRows` and `fetchProbeSideChunks` can be run concurrently.
	return runWithSystemSession(ctx, sctx, func(s sessionctx.Context) error {
		// Retrieve view columns info.
		planBuilder, _ := plannercore.NewPlanBuilder(
			plannercore.PlanBuilderOptNoExecution{}).Init(s, is, &hint.BlockHintProcessor{})
		if viewLogicalPlan, err := planBuilder.BuildDataSourceFromView(ctx, dbName, tbl, nil, nil); err == nil {
			viewSchema := viewLogicalPlan.Schema()
			viewOutputNames := viewLogicalPlan.OutputNames()
			for _, col := range tbl.Columns {
				idx := expression.FindFieldNameIdxByColName(viewOutputNames, col.Name.L)
				if idx >= 0 {
					col.FieldType = *viewSchema.Columns[idx].GetType()
				}
				if col.GetType() == mysql.TypeVarString {
					col.SetType(mysql.TypeVarchar)
				}
			}
		} else {
			return err
		}
		return nil
	})
}

func runWithSystemSession(ctx context.Context, sctx sessionctx.Context, fn func(sessionctx.Context) error) error {
	b := &baseExecutor{ctx: sctx}
	sysCtx, err := b.getSysSession()
	if err != nil {
		return err
	}
	defer b.releaseSysSession(ctx, sysCtx)
	return fn(sysCtx)
}<|MERGE_RESOLUTION|>--- conflicted
+++ resolved
@@ -1513,13 +1513,8 @@
 	exec := e.ctx.(sqlexec.RestrictedSQLExecutor)
 
 	rows, _, err := exec.ExecRestrictedSQL(ctx, nil, `SELECT plugin, Account_locked, JSON_UNQUOTE(JSON_EXTRACT(user_attributes, '$.metadata')), Token_issuer,
-<<<<<<< HEAD
-	Password_reuse_history, Password_reuse_time,
-        JSON_UNQUOTE(JSON_EXTRACT(user_attributes, '$.Password_locking.failed_login_attempts')), JSON_UNQUOTE(JSON_EXTRACT(user_attributes, '$.Password_locking.password_lock_time_days'))
-=======
         Password_reuse_history, Password_reuse_time, JSON_UNQUOTE(JSON_EXTRACT(user_attributes, '$.Password_locking.failed_login_attempts')),
         JSON_UNQUOTE(JSON_EXTRACT(user_attributes, '$.Password_locking.password_lock_time_days'))
->>>>>>> f3bab000
 		FROM %n.%n WHERE User=%? AND Host=%?`,
 		mysql.SystemDB, mysql.UserTable, userName, strings.ToLower(hostName))
 	if err != nil {
@@ -1580,10 +1575,6 @@
 			passwordLockTimeDays = " PASSWORD_LOCK_TIME " + passwordLockTimeDays
 		}
 	}
-<<<<<<< HEAD
-=======
-
->>>>>>> f3bab000
 	rows, _, err = exec.ExecRestrictedSQL(ctx, nil, `SELECT Priv FROM %n.%n WHERE User=%? AND Host=%?`, mysql.SystemDB, mysql.GlobalPrivTable, userName, hostName)
 	if err != nil {
 		return errors.Trace(err)
@@ -1607,10 +1598,6 @@
 	}
 
 	// FIXME: the returned string is not escaped safely
-<<<<<<< HEAD
-
-=======
->>>>>>> f3bab000
 	showStr := fmt.Sprintf("CREATE USER '%s'@'%s' IDENTIFIED WITH '%s'%s REQUIRE %s%s PASSWORD EXPIRE DEFAULT ACCOUNT %s%s PASSWORD HISTORY %s PASSWORD REUSE INTERVAL %s%s%s",
 		e.User.Username, e.User.Hostname, authplugin, authStr, require, tokenIssuer, accountLocked, userAttributes, passwordHistory, passwordReuseInterval, failedLoginAttempts, passwordLockTimeDays)
 	e.appendRow([]interface{}{showStr})
