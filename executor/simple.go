--- conflicted
+++ resolved
@@ -785,7 +785,6 @@
 	return nil
 }
 
-<<<<<<< HEAD
 type passwordOrLockOptionsInfo struct {
 	LockAccount               string
 	FailedLoginAttempts       int64
@@ -851,7 +850,8 @@
 	if len(passwordLockingArray) > 0 {
 		info.AlterPasswordLocking = fmt.Sprintf("\"Password_locking\": {%s}", strings.Join(passwordLockingArray, ","))
 	}
-=======
+}
+
 func (e *SimpleExec) authUsingCleartextPwd(authOpt *ast.AuthOption, authPlugin string) bool {
 	if authOpt == nil || !authOpt.ByAuthString {
 		return false
@@ -867,7 +867,6 @@
 		return false
 	}
 	return variable.TiDBOptOn(validatePwdEnable)
->>>>>>> 49933b34
 }
 
 func (e *SimpleExec) executeCreateUser(ctx context.Context, s *ast.CreateUserStmt) error {
@@ -904,6 +903,7 @@
 	if s.IsCreateRole {
 		lockAccount = "Y"
 	}
+
 	var userAttributes any = nil
 	if s.CommentOrAttributeOption != nil {
 		if s.CommentOrAttributeOption.Type == ast.UserCommentType {
